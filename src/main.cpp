--- conflicted
+++ resolved
@@ -3461,11 +3461,6 @@
 
 CBlock* CreateNewBlock(CReserveKey& reservekey)
 {
-<<<<<<< HEAD
-=======
-    CBlockIndex* pindexPrev;
->>>>>>> f1a9aad7
-
     // Create new block
     auto_ptr<CBlock> pblock(new CBlock());
     if (!pblock.get())
@@ -3509,11 +3504,7 @@
     int64 nFees = 0;
     {
         LOCK2(cs_main, mempool.cs);
-<<<<<<< HEAD
         CBlockIndex* pindexPrev = pindexBest;
-=======
-        pindexPrev = pindexBest;
->>>>>>> f1a9aad7
         CTxDB txdb("r");
 
         // Priority order to process transactions

<?xml version="1.0" encoding="utf-8"?>
<!DOCTYPE TS>
<TS version="2.0" language="zh_CN">
<defaultcodec>UTF-8</defaultcodec>
<context>
    <name>AboutDialog</name>
    <message>
        <location filename="../forms/aboutdialog.ui" line="14"/>
        <source>About Bitcoin</source>
        <translation>关于比特币</translation>
    </message>
    <message>
        <location filename="../forms/aboutdialog.ui" line="53"/>
        <source>&lt;b&gt;Bitcoin&lt;/b&gt; version</source>
        <translation>&lt;b&gt;比特币&lt;/b&gt;版本</translation>
    </message>
    <message>
        <location filename="../forms/aboutdialog.ui" line="91"/>
        <source>Copyright © 2009-2012 Bitcoin Developers

This is experimental software.

Distributed under the MIT/X11 software license, see the accompanying file license.txt or http://www.opensource.org/licenses/mit-license.php.

This product includes software developed by the OpenSSL Project for use in the OpenSSL Toolkit (http://www.openssl.org/) and cryptographic software written by Eric Young (eay@cryptsoft.com) and UPnP software written by Thomas Bernard.</source>
        <translation>版权归比特币开发者所有  © 2009-2012

这是一个实验性软件。

Distributed under the MIT/X11 software license, see the accompanying file license.txt or http://www.opensource.org/licenses/mit-license.php.

This product includes software developed by the OpenSSL Project for use in the OpenSSL Toolkit (http://www.openssl.org/) and cryptographic software written by Eric Young (eay@cryptsoft.com) and UPnP software written by Thomas Bernard.</translation>
    </message>
</context>
<context>
    <name>AddressBookPage</name>
    <message>
        <location filename="../forms/addressbookpage.ui" line="14"/>
        <source>Address Book</source>
        <translation>地址簿</translation>
    </message>
    <message>
        <location filename="../forms/addressbookpage.ui" line="20"/>
        <source>These are your Bitcoin addresses for receiving payments.  You may want to give a different one to each sender so you can keep track of who is paying you.</source>
        <translation>这些是你接受支付的比特币地址。当支付时你可以给出不同的地址，以便追踪不同的支付者。</translation>
    </message>
    <message>
        <location filename="../forms/addressbookpage.ui" line="33"/>
        <source>Double-click to edit address or label</source>
        <translation>双击以编辑地址或标签</translation>
    </message>
    <message>
        <location filename="../forms/addressbookpage.ui" line="57"/>
        <source>Create a new address</source>
        <translation>创建新地址</translation>
    </message>
    <message>
        <location filename="../forms/addressbookpage.ui" line="96"/>
        <source>Sign a message to prove you own this address</source>
        <translation>发送签名消息以证明您是该比特币地址的拥有者</translation>
    </message>
    <message>
        <location filename="../forms/addressbookpage.ui" line="99"/>
        <source>Sign &amp;Message</source>
        <translation>发送签名 &amp;消息</translation>
    </message>
    <message>
        <location filename="../forms/addressbookpage.ui" line="110"/>
        <source>Delete the currently selected address from the list. Only sending addresses can be deleted.</source>
        <translation>从列表中删除当前选中地址。只有发送地址可以被删除。</translation>
    </message>
    <message>
        <location filename="../forms/addressbookpage.ui" line="60"/>
        <source>&amp;New Address...</source>
        <translation>&amp;新地址...</translation>
    </message>
    <message>
        <location filename="../forms/addressbookpage.ui" line="71"/>
        <source>Copy the currently selected address to the system clipboard</source>
        <translation>复制当前选中地址到系统剪贴板</translation>
    </message>
    <message>
        <location filename="../forms/addressbookpage.ui" line="74"/>
        <source>&amp;Copy to Clipboard</source>
        <translation>&amp;复制到剪贴板</translation>
    </message>
    <message>
        <location filename="../addressbookpage.cpp" line="286"/>
        <source>Comma separated file (*.csv)</source>
        <translation>逗号分隔文件 (*.csv)</translation>
    </message>
    <message>
        <location filename="../forms/addressbookpage.ui" line="113"/>
        <source>&amp;Delete</source>
        <translation>&amp;删除</translation>
    </message>
    <message>
        <location filename="../forms/addressbookpage.ui" line="85"/>
        <source>Show &amp;QR Code</source>
        <translation>显示二维码</translation>
    </message>
    <message>
        <location filename="../addressbookpage.cpp" line="65"/>
        <source>Copy address</source>
        <translation>复制地址</translation>
    </message>
    <message>
        <location filename="../addressbookpage.cpp" line="285"/>
        <source>Export Address Book Data</source>
        <translation>导出地址簿数据</translation>
    </message>
    <message>
        <location filename="../addressbookpage.cpp" line="66"/>
        <source>Copy label</source>
        <translation>复制标签</translation>
    </message>
    <message>
        <location filename="../addressbookpage.cpp" line="67"/>
        <source>Edit</source>
        <translation>编辑</translation>
    </message>
    <message>
        <location filename="../addressbookpage.cpp" line="68"/>
        <source>Delete</source>
        <translation>删除</translation>
    </message>
    <message>
        <location filename="../addressbookpage.cpp" line="299"/>
        <source>Error exporting</source>
        <translation>导出错误</translation>
    </message>
    <message>
        <location filename="../addressbookpage.cpp" line="299"/>
        <source>Could not write to file %1.</source>
        <translation>无法写入文件 %1。</translation>
    </message>
</context>
<context>
    <name>AddressTableModel</name>
    <message>
        <location filename="../addresstablemodel.cpp" line="78"/>
        <source>Address</source>
        <translation>地址</translation>
    </message>
    <message>
        <location filename="../addresstablemodel.cpp" line="78"/>
        <source>Label</source>
        <translation>标签</translation>
    </message>
    <message>
        <location filename="../addresstablemodel.cpp" line="114"/>
        <source>(no label)</source>
        <translation>(没有标签)</translation>
    </message>
</context>
<context>
    <name>AskPassphraseDialog</name>
    <message>
        <location filename="../forms/askpassphrasedialog.ui" line="61"/>
        <source>New passphrase</source>
        <translation>新口令</translation>
    </message>
    <message>
        <location filename="../askpassphrasedialog.cpp" line="101"/>
        <source>Confirm wallet encryption</source>
        <translation>确认加密钱包</translation>
    </message>
    <message>
        <location filename="../askpassphrasedialog.cpp" line="145"/>
        <source>Wallet unlock failed</source>
        <translation>钱包解锁失败</translation>
    </message>
    <message>
        <location filename="../forms/askpassphrasedialog.ui" line="26"/>
        <source>Dialog</source>
        <translation>会话</translation>
    </message>
    <message>
        <location filename="../forms/askpassphrasedialog.ui" line="47"/>
        <source>Enter passphrase</source>
        <translation>输入口令</translation>
    </message>
    <message>
        <location filename="../forms/askpassphrasedialog.ui" line="75"/>
        <source>Repeat new passphrase</source>
        <translation>重复新口令</translation>
    </message>
    <message>
        <location filename="../forms/askpassphrasedialog.ui" line="94"/>
        <source>TextLabel</source>
        <translation>文本标签</translation>
    </message>
    <message>
        <location filename="../askpassphrasedialog.cpp" line="156"/>
        <source>Wallet decryption failed</source>
        <translation>钱包解密失败。</translation>
    </message>
    <message>
        <location filename="../askpassphrasedialog.cpp" line="46"/>
        <source>This operation needs your wallet passphrase to decrypt the wallet.</source>
        <translation>该操作需要您首先使用口令解密钱包。</translation>
    </message>
    <message>
        <location filename="../askpassphrasedialog.cpp" line="113"/>
        <source>Bitcoin will close now to finish the encryption process. Remember that encrypting your wallet cannot fully protect your bitcoins from being stolen by malware infecting your computer.</source>
        <translation>将关闭软件以完成加密过程。 请您谨记：钱包加密并不是万能的，电脑中毒，您的比特币还是有可能丢失。</translation>
    </message>
    <message>
        <location filename="../askpassphrasedialog.cpp" line="127"/>
        <source>Wallet encryption failed due to an internal error. Your wallet was not encrypted.</source>
        <translation>由于一个本地错误，加密钱包操作已经失败。您的钱包没有被加密。</translation>
    </message>
    <message>
        <location filename="../askpassphrasedialog.cpp" line="111"/>
        <location filename="../askpassphrasedialog.cpp" line="169"/>
        <source>Wallet encrypted</source>
        <translation>钱包已加密</translation>
    </message>
    <message>
        <location filename="../askpassphrasedialog.cpp" line="34"/>
        <source>Enter the new passphrase to the wallet.&lt;br/&gt;Please use a passphrase of &lt;b&gt;10 or more random characters&lt;/b&gt;, or &lt;b&gt;eight or more words&lt;/b&gt;.</source>
        <translation>输入钱包的新口令。&lt;br/&gt;使用的口令请至少包含&lt;b&gt;10个以上随机字符&lt;/&gt;，或者是&lt;b&gt;8个以上的单词&lt;/b&gt;。</translation>
    </message>
    <message>
        <location filename="../askpassphrasedialog.cpp" line="38"/>
        <source>This operation needs your wallet passphrase to unlock the wallet.</source>
        <translation>该操作需要您首先使用口令解锁钱包。</translation>
    </message>
    <message>
        <location filename="../askpassphrasedialog.cpp" line="35"/>
        <source>Encrypt wallet</source>
        <translation>加密钱包</translation>
    </message>
    <message>
        <location filename="../askpassphrasedialog.cpp" line="43"/>
        <source>Unlock wallet</source>
        <translation>解锁钱包</translation>
    </message>
    <message>
        <location filename="../askpassphrasedialog.cpp" line="51"/>
        <source>Decrypt wallet</source>
        <translation>解密钱包</translation>
    </message>
    <message>
        <location filename="../askpassphrasedialog.cpp" line="54"/>
        <source>Change passphrase</source>
        <translation>修改口令</translation>
    </message>
    <message>
        <location filename="../askpassphrasedialog.cpp" line="55"/>
        <source>Enter the old and new passphrase to the wallet.</source>
        <translation>请输入钱包的旧口令与新口令。</translation>
    </message>
    <message>
        <location filename="../askpassphrasedialog.cpp" line="102"/>
        <source>WARNING: If you encrypt your wallet and lose your passphrase, you will &lt;b&gt;LOSE ALL OF YOUR BITCOINS&lt;/b&gt;!
Are you sure you wish to encrypt your wallet?</source>
        <translation>警告：如果您加密了您的钱包之后忘记了口令，您将会&lt;b&gt;失去所有的比特币&lt;/b&gt;！
确定要加密钱包吗？</translation>
    </message>
    <message>
        <location filename="../askpassphrasedialog.cpp" line="117"/>
        <source>IMPORTANT: Any previous backups you have made of your wallet file should be replaced with the newly generated, encrypted wallet file. For security reasons, previous backups of the unencrypted wallet file will become useless as soon as you start using the new, encrypted wallet.</source>
        <translation>重要提示：您以前备份的钱包文件应该替换成最新生成的加密钱包文件（重新备份）。从安全性上考虑，您以前备份的未加密的钱包文件，在您使用新的加密钱包后将无效，请重新备份。</translation>
    </message>
    <message>
        <location filename="../askpassphrasedialog.cpp" line="126"/>
        <location filename="../askpassphrasedialog.cpp" line="133"/>
        <location filename="../askpassphrasedialog.cpp" line="175"/>
        <location filename="../askpassphrasedialog.cpp" line="181"/>
        <source>Wallet encryption failed</source>
        <translation>钱包加密失败</translation>
    </message>
    <message>
        <location filename="../askpassphrasedialog.cpp" line="134"/>
        <location filename="../askpassphrasedialog.cpp" line="182"/>
        <source>The supplied passphrases do not match.</source>
        <translation>口令不匹配。</translation>
    </message>
    <message>
        <location filename="../askpassphrasedialog.cpp" line="146"/>
        <location filename="../askpassphrasedialog.cpp" line="157"/>
        <location filename="../askpassphrasedialog.cpp" line="176"/>
        <source>The passphrase entered for the wallet decryption was incorrect.</source>
        <translation>用于解密钱包的口令不正确。</translation>
    </message>
    <message>
        <location filename="../askpassphrasedialog.cpp" line="217"/>
        <location filename="../askpassphrasedialog.cpp" line="241"/>
        <source>Warning: The Caps Lock key is on.</source>
        <translation>警告：大写锁定键CapsLock开启</translation>
    </message>
    <message>
        <location filename="../askpassphrasedialog.cpp" line="170"/>
        <source>Wallet passphrase was successfully changed.</source>
        <translation>钱包口令修改成功</translation>
    </message>
</context>
<context>
    <name>BitcoinGUI</name>
    <message>
        <location filename="../bitcoingui.cpp" line="198"/>
        <source>Edit the list of stored addresses and labels</source>
        <translation>修改存储的地址和标签列表</translation>
    </message>
    <message>
        <location filename="../bitcoingui.cpp" line="186"/>
        <source>Show general overview of wallet</source>
        <translation>显示钱包概况</translation>
    </message>
    <message>
        <location filename="../bitcoingui.cpp" line="192"/>
        <source>Browse transaction history</source>
        <translation>查看交易历史</translation>
    </message>
    <message>
        <location filename="../bitcoingui.cpp" line="197"/>
        <source>&amp;Address Book</source>
        <translation>&amp;地址簿</translation>
    </message>
    <message>
        <location filename="../bitcoingui.cpp" line="204"/>
        <source>Show the list of addresses for receiving payments</source>
        <translation>显示接收支付的地址列表</translation>
    </message>
    <message>
        <location filename="../bitcoingui.cpp" line="209"/>
        <source>&amp;Send coins</source>
        <translation>&amp;发送货币</translation>
    </message>
    <message>
        <location filename="../bitcoingui.cpp" line="240"/>
        <source>Show information about Bitcoin</source>
        <translation>显示比特币的相关信息</translation>
    </message>
    <message>
        <location filename="../bitcoingui.cpp" line="243"/>
        <source>Show information about Qt</source>
        <translation>显示Qt相关信息</translation>
    </message>
    <message>
        <location filename="../bitcoingui.cpp" line="246"/>
        <source>Modify configuration options for bitcoin</source>
        <translation>修改比特币配置选项</translation>
    </message>
    <message>
        <location filename="../bitcoingui.cpp" line="251"/>
        <source>Export the data in the current tab to a file</source>
        <translation>导出当前数据到文件</translation>
    </message>
    <message>
        <location filename="../bitcoingui.cpp" line="252"/>
        <source>&amp;Encrypt Wallet</source>
        <translation>&amp;加密钱包</translation>
    </message>
    <message>
        <location filename="../bitcoingui.cpp" line="255"/>
        <source>&amp;Backup Wallet</source>
        <translation>&amp;备份钱包</translation>
    </message>
    <message>
<<<<<<< HEAD
        <location filename="../bitcoingui.cpp" line="506"/>
        <source>Synchronizing with network...</source>
        <translation>正在与网络同步...</translation>
    </message>
    <message>
        <location filename="../bitcoingui.cpp" line="281"/>
        <source>&amp;File</source>
        <translation>&amp;文件</translation>
    </message>
    <message>
        <location filename="../bitcoingui.cpp" line="823"/>
=======
        <location filename="../bitcoingui.cpp" line="615"/>
        <source>This transaction is over the size limit. You can still send it for a fee of %1, which goes to the nodes that process your transaction and helps to support the network. Do you want to pay the fee?</source>
        <translation type="unfinished"></translation>
    </message>
    <message>
        <location filename="../bitcoingui.cpp" line="647"/>
        <source>Incoming transaction</source>
        <translation>流入交易</translation>
    </message>
    <message>
        <location filename="../bitcoingui.cpp" line="804"/>
>>>>>>> 13b0b1cd
        <source>Backup Wallet</source>
        <translation>备份钱包</translation>
    </message>
    <message>
<<<<<<< HEAD
        <location filename="../bitcoingui.cpp" line="253"/>
        <source>Encrypt or decrypt wallet</source>
        <translation>加密或解密钱包</translation>
=======
        <location filename="../bitcoingui.cpp" line="804"/>
        <source>Wallet Data (*.dat)</source>
        <translation>钱包文件(*.dat)</translation>
>>>>>>> 13b0b1cd
    </message>
    <message>
        <location filename="../bitcoingui.cpp" line="203"/>
        <source>&amp;Receive coins</source>
        <translation>&amp;收款地址</translation>
    </message>
    <message>
        <location filename="../bitcoingui.cpp" line="185"/>
        <source>&amp;Overview</source>
        <translation>&amp;概况</translation>
    </message>
    <message>
        <location filename="../bitcoingui.cpp" line="191"/>
        <source>&amp;Transactions</source>
        <translation>&amp;交易记录</translation>
    </message>
    <message>
        <location filename="../bitcoingui.cpp" line="239"/>
        <source>&amp;About %1</source>
        <translation>&amp;关于 %1</translation>
    </message>
    <message>
        <location filename="../bitcoingui.cpp" line="303"/>
        <source>Tabs toolbar</source>
        <translation>分页工具栏</translation>
    </message>
    <message>
        <location filename="../bitcoingui.cpp" line="249"/>
        <source>Show or hide the Bitcoin window</source>
        <translation>显示或隐藏比特币客户端窗口</translation>
    </message>
    <message>
        <location filename="../bitcoingui.cpp" line="250"/>
        <source>&amp;Export...</source>
        <translation>&amp;导出...</translation>
    </message>
    <message>
        <location filename="../bitcoingui.cpp" line="235"/>
        <source>E&amp;xit</source>
        <translation>退出</translation>
    </message>
    <message>
        <location filename="../bitcoingui.cpp" line="236"/>
        <source>Quit application</source>
        <translation>退出程序</translation>
    </message>
    <message>
        <location filename="../bitcoingui.cpp" line="245"/>
        <source>&amp;Options...</source>
        <translation>&amp;选项...</translation>
    </message>
    <message>
        <location filename="../bitcoingui.cpp" line="242"/>
        <source>About &amp;Qt</source>
        <translation>关于 &amp;Qt</translation>
    </message>
    <message>
        <location filename="../bitcoingui.cpp" line="296"/>
        <source>&amp;Help</source>
        <translation>&amp;帮助</translation>
    </message>
    <message>
        <location filename="../bitcoingui.cpp" line="314"/>
        <source>Actions toolbar</source>
        <translation>动作工具栏</translation>
    </message>
    <message>
        <location filename="../bitcoingui.cpp" line="248"/>
        <source>Show/Hide &amp;Bitcoin</source>
        <translation>显示/隐藏 比特币客户端</translation>
    </message>
    <message numerus="yes">
        <location filename="../bitcoingui.cpp" line="482"/>
        <source>%n active connection(s) to Bitcoin network</source>
        <translation>
            <numerusform>您连接到比特币网络的连接数量共有%n条</numerusform>
        </translation>
    </message>
    <message numerus="yes">
        <location filename="../bitcoingui.cpp" line="558"/>
        <source>%n day(s) ago</source>
        <translation>
            <numerusform>%n 天前</numerusform>
        </translation>
    </message>
    <message>
        <location filename="../bitcoingui.cpp" line="290"/>
        <source>&amp;Settings</source>
        <translation>&amp;设置</translation>
    </message>
    <message>
        <location filename="../bitcoingui.cpp" line="71"/>
        <source>Bitcoin Wallet</source>
        <translation>比特币钱包</translation>
    </message>
    <message>
        <location filename="../bitcoingui.cpp" line="258"/>
        <source>Change the passphrase used for wallet encryption</source>
        <translation>修改钱包加密口令</translation>
    </message>
    <message>
        <location filename="../bitcoingui.cpp" line="391"/>
        <source>Bitcoin client</source>
        <translation>比特币客户端</translation>
    </message>
    <message>
        <location filename="../bitcoingui.cpp" line="210"/>
        <source>Send coins to a bitcoin address</source>
        <translation>将货币发送到一个比特币地址</translation>
    </message>
    <message>
        <location filename="../bitcoingui.cpp" line="215"/>
        <source>Sign &amp;message</source>
        <translation>发送签名 &amp;消息</translation>
    </message>
    <message>
        <location filename="../bitcoingui.cpp" line="216"/>
        <source>Prove you control an address</source>
        <translation>证明您拥有某个比特币地址</translation>
    </message>
    <message numerus="yes">
        <location filename="../bitcoingui.cpp" line="508"/>
        <source>~%n block(s) remaining</source>
        <translation>
            <numerusform>~还剩 %n 个区块</numerusform>
        </translation>
    </message>
    <message>
        <location filename="../bitcoingui.cpp" line="519"/>
        <source>Downloaded %1 of %2 blocks of transaction history (%3% done).</source>
        <translation>已下载 %2 个交易历史区块中的 %1 个 (完成率 %3% ).</translation>
    </message>
    <message>
        <location filename="../bitcoingui.cpp" line="564"/>
        <source>Up to date</source>
        <translation>最新状态</translation>
    </message>
    <message>
        <location filename="../bitcoingui.cpp" line="569"/>
        <source>Catching up...</source>
        <translation>更新中...</translation>
    </message>
    <message>
        <location filename="../bitcoingui.cpp" line="577"/>
        <source>Last received block was generated %1.</source>
        <translation>最新收到的区块产生于 %1。</translation>
    </message>
    <message>
<<<<<<< HEAD
        <location filename="../bitcoingui.cpp" line="633"/>
        <source>This transaction is over the size limit.  You can still send it for a fee of %1, which goes to the nodes that process your transaction and helps to support the network.  Do you want to pay the fee?</source>
        <translation>该笔交易的数据量超限.您可以选择支付 %1 交易费， 交易费将支付给处理该笔交易的网络节点，有助于维持比特币网络的运行.  您愿意支付交易费用吗？</translation>
    </message>
    <message>
        <location filename="../bitcoingui.cpp" line="665"/>
=======
        <location filename="../bitcoingui.cpp" line="292"/>
        <source>&amp;Settings</source>
        <translation>&amp;设置</translation>
    </message>
    <message>
        <location filename="../bitcoingui.cpp" line="316"/>
        <source>Actions toolbar</source>
        <translation>动作工具栏</translation>
    </message>
    <message>
        <location filename="../bitcoingui.cpp" line="646"/>
>>>>>>> 13b0b1cd
        <source>Sent transaction</source>
        <translation>已发送交易</translation>
    </message>
    <message>
<<<<<<< HEAD
        <location filename="../bitcoingui.cpp" line="666"/>
        <source>Incoming transaction</source>
        <translation>流入交易</translation>
=======
        <location filename="../bitcoingui.cpp" line="648"/>
        <source>Date: %1
Amount: %2
Type: %3
Address: %4
</source>
        <translation>日期: %1
金额: %2
类别: %3
地址: %4
</translation>
>>>>>>> 13b0b1cd
    </message>
    <message>
        <location filename="../bitcoingui.cpp" line="826"/>
        <source>Backup Failed</source>
        <translation>备份失败</translation>
    </message>
    <message>
<<<<<<< HEAD
        <location filename="../bitcoingui.cpp" line="826"/>
        <source>There was an error trying to save the wallet data to the new location.</source>
        <translation>备份钱包到其它文件夹失败.</translation>
    </message>
    <message>
        <location filename="../bitcoingui.cpp" line="256"/>
        <source>Backup wallet to another location</source>
        <translation>备份钱包到其它文件夹</translation>
=======
        <location filename="../bitcoingui.cpp" line="773"/>
        <source>Wallet is &lt;b&gt;encrypted&lt;/b&gt; and currently &lt;b&gt;unlocked&lt;/b&gt;</source>
        <translation>钱包已被&lt;b&gt;加密&lt;/b&gt;，当前为&lt;b&gt;解锁&lt;/b&gt;状态</translation>
    </message>
    <message>
        <location filename="../bitcoingui.cpp" line="781"/>
        <source>Wallet is &lt;b&gt;encrypted&lt;/b&gt; and currently &lt;b&gt;locked&lt;/b&gt;</source>
        <translation>钱包已被&lt;b&gt;加密&lt;/b&gt;，当前为&lt;b&gt;锁定&lt;/b&gt;状态</translation>
>>>>>>> 13b0b1cd
    </message>
    <message>
        <location filename="../bitcoingui.cpp" line="257"/>
        <source>&amp;Change Passphrase</source>
        <translation>&amp;修改口令</translation>
    </message>
    <message>
        <location filename="../bitcoingui.cpp" line="792"/>
        <source>Wallet is &lt;b&gt;encrypted&lt;/b&gt; and currently &lt;b&gt;unlocked&lt;/b&gt;</source>
        <translation>钱包已被&lt;b&gt;加密&lt;/b&gt;，当前为&lt;b&gt;解锁&lt;/b&gt;状态</translation>
    </message>
    <message>
        <location filename="../bitcoingui.cpp" line="800"/>
        <source>Wallet is &lt;b&gt;encrypted&lt;/b&gt; and currently &lt;b&gt;locked&lt;/b&gt;</source>
        <translation>钱包已被&lt;b&gt;加密&lt;/b&gt;，当前为&lt;b&gt;锁定&lt;/b&gt;状态</translation>
    </message>
    <message>
        <location filename="../bitcoingui.cpp" line="823"/>
        <source>Wallet Data (*.dat)</source>
        <translation>钱包文件(*.dat)</translation>
    </message>
    <message>
<<<<<<< HEAD
        <location filename="../bitcoingui.cpp" line="327"/>
        <source>[testnet]</source>
        <translation>[testnet]</translation>
    </message>
    <message>
        <location filename="../bitcoingui.cpp" line="531"/>
        <source>Downloaded %1 blocks of transaction history.</source>
        <translation>%1 个交易历史数据区块已下载</translation>
    </message>
    <message numerus="yes">
        <location filename="../bitcoingui.cpp" line="546"/>
        <source>%n second(s) ago</source>
        <translation>
            <numerusform>%n 秒前</numerusform>
        </translation>
    </message>
    <message numerus="yes">
        <location filename="../bitcoingui.cpp" line="550"/>
        <source>%n minute(s) ago</source>
        <translation>
            <numerusform>%n 分种前</numerusform>
        </translation>
    </message>
    <message numerus="yes">
        <location filename="../bitcoingui.cpp" line="554"/>
        <source>%n hour(s) ago</source>
        <translation>
            <numerusform>%n 小时前</numerusform>
        </translation>
    </message>
    <message>
        <location filename="../bitcoingui.cpp" line="418"/>
        <source>bitcoin-qt</source>
        <translation>bitcoin-qt</translation>
=======
        <location filename="../bitcoingui.cpp" line="807"/>
        <source>There was an error trying to save the wallet data to the new location.</source>
        <translation>备份钱包到其它文件夹失败.</translation>
    </message>
    <message>
        <location filename="../bitcoingui.cpp" line="619"/>
        <source>Sending...</source>
        <translation>发送中</translation>
    </message>
    <message>
        <location filename="../bitcoingui.cpp" line="807"/>
        <source>Backup Failed</source>
        <translation>备份失败</translation>
>>>>>>> 13b0b1cd
    </message>
    <message>
        <location filename="../bitcoingui.cpp" line="638"/>
        <source>Sending...</source>
        <translation>发送中</translation>
    </message>
    <message>
        <location filename="../bitcoingui.cpp" line="667"/>
        <source>Date: %1
Amount: %2
Type: %3
Address: %4
</source>
        <translation>日期: %1
金额: %2
类别: %3
地址: %4
</translation>
    </message>
    <message>
        <location filename="../bitcoin.cpp" line="127"/>
        <source>A fatal error occurred. Bitcoin can no longer continue safely and will quit.</source>
        <translation>发生严重错误。</translation>
    </message>
</context>
<context>
    <name>DisplayOptionsPage</name>
    <message>
        <location filename="../optionsdialog.cpp" line="273"/>
        <source>&amp;Unit to show amounts in: </source>
        <translation>&amp;金额显示单位：</translation>
    </message>
    <message>
        <location filename="../optionsdialog.cpp" line="277"/>
        <source>Choose the default subdivision unit to show in the interface, and when sending coins</source>
        <translation>选择显示及发送比特币时使用的最小单位</translation>
    </message>
    <message>
        <location filename="../optionsdialog.cpp" line="284"/>
        <source>&amp;Display addresses in transaction list</source>
        <translation>&amp;在交易列表中显示地址</translation>
    </message>
    <message>
        <location filename="../optionsdialog.cpp" line="285"/>
        <source>Whether to show Bitcoin addresses in the transaction list</source>
        <translation>是否需要在交易清单中显示比特币地址。</translation>
    </message>
</context>
<context>
    <name>EditAddressDialog</name>
    <message>
        <location filename="../forms/editaddressdialog.ui" line="14"/>
        <source>Edit Address</source>
        <translation>编辑地址</translation>
    </message>
    <message>
        <location filename="../forms/editaddressdialog.ui" line="25"/>
        <source>&amp;Label</source>
        <translation>&amp;标签</translation>
    </message>
    <message>
        <location filename="../forms/editaddressdialog.ui" line="35"/>
        <source>The label associated with this address book entry</source>
        <translation>与此地址条目关联的标签</translation>
    </message>
    <message>
        <location filename="../forms/editaddressdialog.ui" line="52"/>
        <source>The address associated with this address book entry. This can only be modified for sending addresses.</source>
        <translation>该地址与地址簿中的条目已关联，无法作为发送地址编辑。</translation>
    </message>
    <message>
        <location filename="../editaddressdialog.cpp" line="27"/>
        <source>Edit receiving address</source>
        <translation>编辑接收地址</translation>
    </message>
    <message>
        <location filename="../editaddressdialog.cpp" line="31"/>
        <source>Edit sending address</source>
        <translation>编辑发送地址</translation>
    </message>
    <message>
        <location filename="../editaddressdialog.cpp" line="91"/>
        <source>The entered address &quot;%1&quot; is already in the address book.</source>
        <translation>输入的地址 &quot;%1&quot; 已经存在于地址簿。</translation>
    </message>
    <message>
        <location filename="../editaddressdialog.cpp" line="101"/>
        <source>Could not unlock wallet.</source>
        <translation>无法解锁钱包</translation>
    </message>
    <message>
        <location filename="../editaddressdialog.cpp" line="106"/>
        <source>New key generation failed.</source>
        <translation>密钥创建失败.</translation>
    </message>
    <message>
        <location filename="../editaddressdialog.cpp" line="20"/>
        <source>New receiving address</source>
        <translation>新接收地址</translation>
    </message>
    <message>
        <location filename="../forms/editaddressdialog.ui" line="42"/>
        <source>&amp;Address</source>
        <translation>&amp;地址</translation>
    </message>
    <message>
        <location filename="../editaddressdialog.cpp" line="24"/>
        <source>New sending address</source>
        <translation>新发送地址</translation>
    </message>
    <message>
        <location filename="../editaddressdialog.cpp" line="96"/>
        <source>The entered address &quot;%1&quot; is not a valid bitcoin address.</source>
        <translation>输入的地址  &quot;%1&quot; 并不是一个有效的比特币地址</translation>
    </message>
</context>
<context>
    <name>MainOptionsPage</name>
    <message>
        <location filename="../optionsdialog.cpp" line="176"/>
        <source>&amp;Minimize to the tray instead of the taskbar</source>
        <translation>&amp;最小化到托盘</translation>
    </message>
    <message>
        <location filename="../optionsdialog.cpp" line="185"/>
        <source>Map port using &amp;UPnP</source>
        <translation>使用 &amp;UPnP 映射端口</translation>
    </message>
    <message>
        <location filename="../optionsdialog.cpp" line="186"/>
        <source>Automatically open the Bitcoin client port on the router. This only works when your router supports UPnP and it is enabled.</source>
        <translation>自动在路由器中打开比特币端口。只有当您的路由器开启 UPnP 选项时此功能才有效。</translation>
    </message>
    <message>
        <location filename="../optionsdialog.cpp" line="171"/>
        <source>&amp;Start Bitcoin on window system startup</source>
        <translation>&amp;开机启动比特币</translation>
    </message>
    <message>
        <location filename="../optionsdialog.cpp" line="172"/>
        <source>Automatically start Bitcoin after the computer is turned on</source>
        <translation>在计算机启动后自动运行比特币</translation>
    </message>
    <message>
        <location filename="../optionsdialog.cpp" line="177"/>
        <source>Show only a tray icon after minimizing the window</source>
        <translation>最小化窗口后只显示一个托盘标志</translation>
    </message>
    <message>
        <location filename="../optionsdialog.cpp" line="180"/>
        <source>M&amp;inimize on close</source>
        <translation>关闭时最小化</translation>
    </message>
    <message>
        <location filename="../optionsdialog.cpp" line="181"/>
        <source>Minimize instead of exit the application when the window is closed. When this option is enabled, the application will be closed only after selecting Quit in the menu.</source>
        <translation>当窗口关闭时程序最小化而不是退出。当使用该选项时，程序只能通过在菜单中选择退出来关闭</translation>
    </message>
    <message>
        <location filename="../optionsdialog.cpp" line="189"/>
        <source>&amp;Connect through SOCKS4 proxy:</source>
        <translation>&amp;通过SOCKS4代理连接</translation>
    </message>
    <message>
        <location filename="../optionsdialog.cpp" line="190"/>
        <source>Connect to the Bitcoin network through a SOCKS4 proxy (e.g. when connecting through Tor)</source>
        <translation>通过一个SOCKS4代理连接到比特币网络 (如使用Tor连接时)</translation>
    </message>
    <message>
        <location filename="../optionsdialog.cpp" line="195"/>
        <source>Proxy &amp;IP: </source>
        <translation>代理 &amp;IP：</translation>
    </message>
    <message>
        <location filename="../optionsdialog.cpp" line="201"/>
        <source>IP address of the proxy (e.g. 127.0.0.1)</source>
        <translation>代理服务器IP (如 127.0.0.1)</translation>
    </message>
    <message>
        <location filename="../optionsdialog.cpp" line="204"/>
        <source>&amp;Port: </source>
        <translation>&amp;端口：</translation>
    </message>
    <message>
        <location filename="../optionsdialog.cpp" line="210"/>
        <source>Port of the proxy (e.g. 1234)</source>
        <translation>代理端口 (比如 1234)</translation>
    </message>
    <message>
        <location filename="../optionsdialog.cpp" line="216"/>
        <source>Optional transaction fee per kB that helps make sure your transactions are processed quickly. Most transactions are 1 kB. Fee 0.01 recommended.</source>
        <translation>建议支付交易费用，有助于您的交易得到尽快处理.  绝大多数交易的字节数为 1 kB. 建议支付0.01个比特币.</translation>
    </message>
    <message>
        <location filename="../optionsdialog.cpp" line="222"/>
        <source>Pay transaction &amp;fee</source>
        <translation>支付交易 &amp;费用</translation>
    </message>
    <message>
        <location filename="../optionsdialog.cpp" line="232"/>
        <source>Detach databases at shutdown</source>
        <translation>关闭客户端时分离数据库</translation>
    </message>
    <message>
        <location filename="../optionsdialog.cpp" line="233"/>
        <source>Detach block and address databases at shutdown. This means they can be moved to another data directory, but it slows down shutdown. The wallet is always detached.</source>
        <translation>关闭时分开区块数据库和地址数据库. 这意味着您可以将数据库文件移动至其他文件夹. 钱包文件始终是分开的.</translation>
    </message>
</context>
<context>
    <name>MessagePage</name>
    <message>
        <location filename="../forms/messagepage.ui" line="14"/>
        <source>Message</source>
        <translation>消息</translation>
    </message>
    <message>
        <location filename="../forms/messagepage.ui" line="105"/>
        <source>Click &quot;Sign Message&quot; to get signature</source>
        <translation>单击“发送签名消息&quot;获取签名</translation>
    </message>
    <message>
        <location filename="../forms/messagepage.ui" line="117"/>
        <source>Sign a message to prove you own this address</source>
        <translation>发送签名消息以证明您是该比特币地址的拥有者</translation>
    </message>
    <message>
        <location filename="../forms/messagepage.ui" line="48"/>
        <source>Choose adress from address book</source>
        <translation>从地址簿选择地址</translation>
    </message>
    <message>
        <location filename="../messagepage.cpp" line="74"/>
        <location filename="../messagepage.cpp" line="89"/>
        <location filename="../messagepage.cpp" line="101"/>
        <source>Error signing</source>
        <translation>签名错误</translation>
    </message>
    <message>
        <location filename="../messagepage.cpp" line="89"/>
        <source>Private key for %1 is not available.</source>
        <translation>%1 的秘钥不可用。</translation>
    </message>
    <message>
        <location filename="../messagepage.cpp" line="101"/>
        <source>Sign failed</source>
        <translation>签名失败</translation>
    </message>
    <message>
        <location filename="../forms/messagepage.ui" line="20"/>
        <source>You can sign messages with your addresses to prove you own them. Be careful not to sign anything vague, as phishing attacks may try to trick you into signing your identity over to them. Only sign fully-detailed statements you agree to.</source>
        <translation>您可以用你的地址对消息进行签名，以证明您是该地址的所有人。注意不要对模棱两可的消息签名，以免遭受钓鱼式攻击。请确保消息真实明确的表达了您的意愿。</translation>
    </message>
    <message>
        <location filename="../forms/messagepage.ui" line="38"/>
        <source>The address to sign the message with  (e.g. 1NS17iag9jJgTHD1VXjvLCEnZuQ3rJDE9L)</source>
        <translation type="unfinished">请输入比特币地址 (例如: 1NS17iag9jJgTHD1VXjvLCEnZuQ3rJDE9L)</translation>
    </message>
    <message>
        <location filename="../forms/messagepage.ui" line="58"/>
        <source>Alt+A</source>
        <translation>Alt+A</translation>
    </message>
    <message>
        <location filename="../forms/messagepage.ui" line="71"/>
        <source>Paste address from clipboard</source>
        <translation>从剪贴板粘贴地址</translation>
    </message>
    <message>
        <location filename="../forms/messagepage.ui" line="81"/>
        <source>Alt+P</source>
        <translation>Alt+P</translation>
    </message>
    <message>
        <location filename="../forms/messagepage.ui" line="93"/>
        <source>Enter the message you want to sign here</source>
        <translation>请输入您要发送的签名消息</translation>
    </message>
    <message>
        <location filename="../forms/messagepage.ui" line="120"/>
        <source>&amp;Sign Message</source>
        <translation>&amp;发送签名消息</translation>
    </message>
    <message>
        <location filename="../forms/messagepage.ui" line="131"/>
        <source>Copy the current signature to the system clipboard</source>
        <translation>复制当前签名至剪切板</translation>
    </message>
    <message>
        <location filename="../forms/messagepage.ui" line="134"/>
        <source>&amp;Copy to Clipboard</source>
        <translation>&amp;复制到剪贴板</translation>
    </message>
    <message>
        <location filename="../messagepage.cpp" line="74"/>
        <source>%1 is not a valid address.</source>
        <translation>%1 不是合法的比特币地址。</translation>
    </message>
</context>
<context>
    <name>OptionsDialog</name>
    <message>
        <location filename="../optionsdialog.cpp" line="80"/>
        <source>Main</source>
        <translation>主要的</translation>
    </message>
    <message>
        <location filename="../optionsdialog.cpp" line="85"/>
        <source>Display</source>
        <translation>显示</translation>
    </message>
    <message>
        <location filename="../optionsdialog.cpp" line="105"/>
        <source>Options</source>
        <translation>选项</translation>
    </message>
</context>
<context>
    <name>OverviewPage</name>
    <message>
        <location filename="../forms/overviewpage.ui" line="124"/>
        <source>&lt;b&gt;Recent transactions&lt;/b&gt;</source>
        <translation>&lt;b&gt;最近交易记录&lt;/b&gt;</translation>
    </message>
    <message>
        <location filename="../forms/overviewpage.ui" line="68"/>
        <source>Unconfirmed:</source>
        <translation>未确认：</translation>
    </message>
    <message>
        <location filename="../forms/overviewpage.ui" line="14"/>
        <source>Form</source>
        <translation>表单</translation>
    </message>
    <message>
        <location filename="../forms/overviewpage.ui" line="54"/>
        <source>Number of transactions:</source>
        <translation>交易笔数：</translation>
    </message>
    <message>
        <location filename="../forms/overviewpage.ui" line="61"/>
        <source>0</source>
        <translation>0</translation>
    </message>
    <message>
        <location filename="../forms/overviewpage.ui" line="88"/>
        <source>Wallet</source>
        <translation>钱包</translation>
    </message>
    <message>
        <location filename="../forms/overviewpage.ui" line="40"/>
        <source>Balance:</source>
        <translation>余额：</translation>
    </message>
    <message>
        <location filename="../overviewpage.cpp" line="103"/>
        <source>Your current balance</source>
        <translation>您的当前余额</translation>
    </message>
    <message>
        <location filename="../overviewpage.cpp" line="108"/>
        <source>Total of transactions that have yet to be confirmed, and do not yet count toward the current balance</source>
        <translation>尚未确认的交易总额, 未计入当前余额</translation>
    </message>
    <message>
        <location filename="../overviewpage.cpp" line="111"/>
        <source>Total number of transactions in wallet</source>
        <translation>钱包总交易数量</translation>
    </message>
</context>
<context>
    <name>QRCodeDialog</name>
    <message>
        <location filename="../qrcodedialog.cpp" line="46"/>
        <source>Error encoding URI into QR Code.</source>
        <translation>将 URI 转换成二维码失败.</translation>
    </message>
    <message>
        <location filename="../forms/qrcodedialog.ui" line="70"/>
        <source>Amount:</source>
        <translation>金额：</translation>
    </message>
    <message>
        <location filename="../forms/qrcodedialog.ui" line="186"/>
        <source>&amp;Save As...</source>
        <translation>&amp;另存为</translation>
    </message>
    <message>
        <location filename="../qrcodedialog.cpp" line="121"/>
        <source>PNG Images (*.png)</source>
        <translation>PNG图像文件(*.png)</translation>
    </message>
    <message>
        <location filename="../forms/qrcodedialog.ui" line="14"/>
        <source>Dialog</source>
        <translation>会话</translation>
    </message>
    <message>
        <location filename="../forms/qrcodedialog.ui" line="105"/>
        <source>BTC</source>
        <translation>BTC</translation>
    </message>
    <message>
        <location filename="../qrcodedialog.cpp" line="121"/>
        <source>Save Image...</source>
        <translation>保存图像...</translation>
    </message>
    <message>
        <location filename="../qrcodedialog.cpp" line="64"/>
        <source>Resulting URI too long, try to reduce the text for label / message.</source>
        <translation>URI 太长, 请试着精简标签/消息的内容.</translation>
    </message>
    <message>
        <location filename="../forms/qrcodedialog.ui" line="32"/>
        <source>QR Code</source>
        <translation>二维码</translation>
    </message>
    <message>
        <location filename="../forms/qrcodedialog.ui" line="55"/>
        <source>Request Payment</source>
        <translation>请求付款</translation>
    </message>
    <message>
        <location filename="../forms/qrcodedialog.ui" line="121"/>
        <source>Label:</source>
        <translation>标签：</translation>
    </message>
    <message>
        <location filename="../forms/qrcodedialog.ui" line="144"/>
        <source>Message:</source>
        <translation>消息：</translation>
    </message>
</context>
<context>
    <name>SendCoinsDialog</name>
    <message>
        <location filename="../forms/sendcoinsdialog.ui" line="14"/>
        <location filename="../sendcoinsdialog.cpp" line="123"/>
        <location filename="../sendcoinsdialog.cpp" line="128"/>
        <location filename="../sendcoinsdialog.cpp" line="133"/>
        <location filename="../sendcoinsdialog.cpp" line="138"/>
        <location filename="../sendcoinsdialog.cpp" line="144"/>
        <location filename="../sendcoinsdialog.cpp" line="149"/>
        <location filename="../sendcoinsdialog.cpp" line="154"/>
        <source>Send Coins</source>
        <translation>发送货币</translation>
    </message>
    <message>
        <location filename="../forms/sendcoinsdialog.ui" line="64"/>
        <source>Send to multiple recipients at once</source>
        <translation>一次发送给多个接收者</translation>
    </message>
    <message>
        <location filename="../forms/sendcoinsdialog.ui" line="84"/>
        <source>Remove all transaction fields</source>
        <translation>移除所有交易项</translation>
    </message>
    <message>
        <location filename="../forms/sendcoinsdialog.ui" line="106"/>
        <source>Balance:</source>
        <translation>余额：</translation>
    </message>
    <message>
        <location filename="../forms/sendcoinsdialog.ui" line="113"/>
        <source>123.456 BTC</source>
        <translation>123.456 BTC</translation>
    </message>
    <message>
        <location filename="../forms/sendcoinsdialog.ui" line="144"/>
        <source>Confirm the send action</source>
        <translation>确认并发送货币</translation>
    </message>
    <message>
        <location filename="../forms/sendcoinsdialog.ui" line="147"/>
        <source>S&amp;end</source>
        <translation>&amp;发送</translation>
    </message>
    <message>
        <location filename="../sendcoinsdialog.cpp" line="129"/>
        <source>The amount to pay must be larger than 0.</source>
        <translation>支付金额必须大于0.</translation>
    </message>
    <message>
        <location filename="../sendcoinsdialog.cpp" line="134"/>
        <source>The amount exceeds your balance.</source>
        <translation>金额超出您的账上余额。</translation>
    </message>
    <message>
        <location filename="../sendcoinsdialog.cpp" line="145"/>
        <source>Duplicate address found, can only send to each address once per send operation.</source>
        <translation>发现重复的地址, 每次只能对同一地址发送一次.</translation>
    </message>
    <message>
        <location filename="../forms/sendcoinsdialog.ui" line="67"/>
        <source>&amp;Add recipient...</source>
        <translation>&amp;添加接收者...</translation>
    </message>
    <message>
        <location filename="../forms/sendcoinsdialog.ui" line="87"/>
        <source>Clear all</source>
        <translation>清除全部</translation>
    </message>
    <message>
        <location filename="../sendcoinsdialog.cpp" line="100"/>
        <source>Confirm send coins</source>
        <translation>确认发送货币</translation>
    </message>
    <message>
        <location filename="../sendcoinsdialog.cpp" line="124"/>
        <source>The recipient address is not valid, please recheck.</source>
        <translation>接收者地址不合法，请检查。</translation>
    </message>
    <message>
        <location filename="../sendcoinsdialog.cpp" line="139"/>
        <source>The total exceeds your balance when the %1 transaction fee is included.</source>
        <translation>计入 %1 交易费后的金额超出您的账上余额。</translation>
    </message>
    <message>
        <location filename="../sendcoinsdialog.cpp" line="101"/>
        <source>Are you sure you want to send %1?</source>
        <translation>确定您要发送 %1?</translation>
    </message>
    <message>
        <location filename="../sendcoinsdialog.cpp" line="101"/>
        <source> and </source>
        <translation> 和 </translation>
    </message>
    <message>
        <location filename="../sendcoinsdialog.cpp" line="95"/>
        <source>&lt;b&gt;%1&lt;/b&gt; to %2 (%3)</source>
        <translation>&lt;b&gt;%1&lt;/b&gt; 到 %2 (%3)</translation>
    </message>
    <message>
        <location filename="../sendcoinsdialog.cpp" line="155"/>
        <source>Error: The transaction was rejected. This might happen if some of the coins in your wallet were already spent, such as if you used a copy of wallet.dat and coins were spent in the copy but not marked as spent here.</source>
        <translation>错误: 交易被拒绝. 如果您使用的是备份钱包，可能存在两个钱包不同步的情况，另一个钱包中的比特币已经被使用，但本地的这个钱包尚没有记录。</translation>
    </message>
    <message>
        <location filename="../sendcoinsdialog.cpp" line="150"/>
        <source>Error: Transaction creation failed.</source>
        <translation>错误: 创建交易失败.</translation>
    </message>
</context>
<context>
    <name>SendCoinsEntry</name>
    <message>
        <location filename="../forms/sendcoinsentry.ui" line="113"/>
        <source>Alt+A</source>
        <translation>Alt+A</translation>
    </message>
    <message>
<<<<<<< HEAD
        <location filename="../forms/sendcoinsentry.ui" line="93"/>
        <source>The address to send the payment to  (e.g. 1NS17iag9jJgTHD1VXjvLCEnZuQ3rJDE9L)</source>
        <translation>付款地址  (例如: 1NS17iag9jJgTHD1VXjvLCEnZuQ3rJDE9L)</translation>
    </message>
    <message>
        <location filename="../forms/sendcoinsentry.ui" line="137"/>
        <source>Remove this recipient</source>
        <translation>移除此接收者</translation>
    </message>
    <message>
        <location filename="../forms/sendcoinsentry.ui" line="130"/>
        <source>Alt+P</source>
        <translation>Alt+P</translation>
    </message>
    <message>
=======
>>>>>>> 13b0b1cd
        <location filename="../forms/sendcoinsentry.ui" line="14"/>
        <source>Form</source>
        <translation>表单</translation>
    </message>
    <message>
        <location filename="../forms/sendcoinsentry.ui" line="29"/>
        <source>A&amp;mount:</source>
        <translation>金额</translation>
    </message>
    <message>
        <location filename="../forms/sendcoinsentry.ui" line="42"/>
        <source>Pay &amp;To:</source>
        <translation>付款&amp;给：</translation>
    </message>
    <message>
        <location filename="../forms/sendcoinsentry.ui" line="66"/>
        <location filename="../sendcoinsentry.cpp" line="26"/>
        <source>Enter a label for this address to add it to your address book</source>
        <translation>为这个地址输入一个标签，以便将它添加到您的地址簿</translation>
    </message>
    <message>
        <location filename="../forms/sendcoinsentry.ui" line="75"/>
        <source>&amp;Label:</source>
        <translation>&amp;标签：</translation>
    </message>
    <message>
        <location filename="../forms/sendcoinsentry.ui" line="93"/>
        <source>The address to send the payment to (e.g. 1NS17iag9jJgTHD1VXjvLCEnZuQ3rJDE9L)</source>
        <translation type="unfinished"></translation>
    </message>
    <message>
        <location filename="../forms/sendcoinsentry.ui" line="103"/>
        <source>Choose address from address book</source>
        <translation>从地址簿选择地址</translation>
    </message>
    <message>
        <location filename="../forms/sendcoinsentry.ui" line="120"/>
        <source>Paste address from clipboard</source>
        <translation>从剪贴板粘贴地址</translation>
    </message>
    <message>
        <location filename="../sendcoinsentry.cpp" line="25"/>
        <source>Enter a Bitcoin address (e.g. 1NS17iag9jJgTHD1VXjvLCEnZuQ3rJDE9L)</source>
        <translation>请输入比特币地址 (例如: 1NS17iag9jJgTHD1VXjvLCEnZuQ3rJDE9L)</translation>
    </message>
</context>
<context>
    <name>TransactionDesc</name>
    <message>
        <location filename="../transactiondesc.cpp" line="197"/>
        <source>&lt;b&gt;Transaction fee:&lt;/b&gt; </source>
        <translation>交易费</translation>
    </message>
    <message>
        <location filename="../transactiondesc.cpp" line="30"/>
        <source>%1/unconfirmed</source>
        <translation>%1/未确认</translation>
    </message>
    <message>
        <location filename="../transactiondesc.cpp" line="213"/>
        <source>&lt;b&gt;Net amount:&lt;/b&gt; </source>
        <translation>&lt;b&gt;网络金额：&lt;/b&gt; </translation>
    </message>
    <message>
        <location filename="../transactiondesc.cpp" line="55"/>
        <source>, has not been successfully broadcast yet</source>
        <translation>, 未被成功广播</translation>
    </message>
    <message>
        <location filename="../transactiondesc.cpp" line="22"/>
        <source>Open until %1</source>
        <translation>至 %1 个数据块时开启</translation>
    </message>
    <message>
        <location filename="../transactiondesc.cpp" line="96"/>
        <source> (yours, label: </source>
        <translation>(您的, 标签：</translation>
    </message>
    <message>
        <location filename="../transactiondesc.cpp" line="93"/>
        <location filename="../transactiondesc.cpp" line="116"/>
        <location filename="../transactiondesc.cpp" line="175"/>
        <source>&lt;b&gt;To:&lt;/b&gt; </source>
        <translation>&lt;b&gt;到：&lt;/b&gt; </translation>
    </message>
    <message>
        <location filename="../transactiondesc.cpp" line="20"/>
        <source>Open for %1 blocks</source>
        <translation>开启 %1 个数据块</translation>
    </message>
    <message>
        <location filename="../transactiondesc.cpp" line="28"/>
        <source>%1/offline?</source>
        <translation>%1/离线?</translation>
    </message>
    <message>
        <location filename="../transactiondesc.cpp" line="32"/>
        <source>%1 confirmations</source>
        <translation>%1 确认项</translation>
    </message>
    <message>
        <location filename="../transactiondesc.cpp" line="50"/>
        <source>&lt;b&gt;Status:&lt;/b&gt; </source>
        <translation>&lt;b&gt;状态：&lt;/b&gt; </translation>
    </message>
    <message>
        <location filename="../transactiondesc.cpp" line="57"/>
        <source>, broadcast through %1 node</source>
        <translation>，同过 %1 节点广播</translation>
    </message>
    <message>
        <location filename="../transactiondesc.cpp" line="59"/>
        <source>, broadcast through %1 nodes</source>
        <translation>，同过 %1 节点组广播</translation>
    </message>
    <message>
        <location filename="../transactiondesc.cpp" line="63"/>
        <source>&lt;b&gt;Date:&lt;/b&gt; </source>
        <translation>&lt;b&gt;日期：&lt;/b&gt; </translation>
    </message>
    <message>
        <location filename="../transactiondesc.cpp" line="70"/>
        <source>&lt;b&gt;Source:&lt;/b&gt; Generated&lt;br&gt;</source>
        <translation>&lt;b&gt;来源:&lt;/b&gt; 生成&lt;br&gt;</translation>
    </message>
    <message>
        <location filename="../transactiondesc.cpp" line="75"/>
        <location filename="../transactiondesc.cpp" line="92"/>
        <source>&lt;b&gt;From:&lt;/b&gt; </source>
        <translation>&lt;b&gt;从：&lt;/b&gt;</translation>
    </message>
    <message>
        <location filename="../transactiondesc.cpp" line="92"/>
        <source>unknown</source>
        <translation>未知</translation>
    </message>
    <message>
        <location filename="../transactiondesc.cpp" line="98"/>
        <source> (yours)</source>
        <translation>(您的)</translation>
    </message>
    <message>
        <location filename="../transactiondesc.cpp" line="133"/>
        <location filename="../transactiondesc.cpp" line="147"/>
        <location filename="../transactiondesc.cpp" line="192"/>
        <location filename="../transactiondesc.cpp" line="209"/>
        <source>&lt;b&gt;Credit:&lt;/b&gt; </source>
        <translation>&lt;b&gt;到帐:&lt;/b&gt; </translation>
    </message>
    <message>
        <location filename="../transactiondesc.cpp" line="135"/>
        <source>(%1 matures in %2 more blocks)</source>
        <translation>(%1 成熟于 %2 以上数据块)</translation>
    </message>
    <message>
        <location filename="../transactiondesc.cpp" line="139"/>
        <source>(not accepted)</source>
        <translation>(未接受)</translation>
    </message>
    <message>
        <location filename="../transactiondesc.cpp" line="183"/>
        <location filename="../transactiondesc.cpp" line="191"/>
        <location filename="../transactiondesc.cpp" line="206"/>
        <source>&lt;b&gt;Debit:&lt;/b&gt; </source>
        <translation>支出</translation>
    </message>
    <message>
        <location filename="../transactiondesc.cpp" line="223"/>
        <source>Transaction ID:</source>
        <translation>交易ID：</translation>
    </message>
    <message>
        <location filename="../transactiondesc.cpp" line="226"/>
        <source>Generated coins must wait 120 blocks before they can be spent.  When you generated this block, it was broadcast to the network to be added to the block chain.  If it fails to get into the chain, it will change to &quot;not accepted&quot; and not be spendable.  This may occasionally happen if another node generates a block within a few seconds of yours.</source>
        <translation>新生产的比特币必须等待120个数据块之后才能被使用. 当您生产出此数据块,它将被广播至比特币网络并添加至数据链. 如果添加到数据链失败, 它的状态将变成&quot;不被接受&quot;，生产的比特币将不能使用. 在您生产新数据块的几秒钟内, 如果其它节点也生产出同样的数据块，有可能会发生这种情况.</translation>
    </message>
    <message>
        <location filename="../transactiondesc.cpp" line="219"/>
        <source>Message:</source>
        <translation>消息：</translation>
    </message>
    <message>
        <location filename="../transactiondesc.cpp" line="221"/>
        <source>Comment:</source>
        <translation>备注</translation>
    </message>
</context>
<context>
    <name>TransactionDescDialog</name>
    <message>
        <location filename="../forms/transactiondescdialog.ui" line="14"/>
        <source>Transaction details</source>
        <translation>交易明细</translation>
    </message>
    <message>
        <location filename="../forms/transactiondescdialog.ui" line="20"/>
        <source>This pane shows a detailed description of the transaction</source>
        <translation>当前面板显示了交易的详细信息</translation>
    </message>
</context>
<context>
    <name>TransactionTableModel</name>
    <message>
        <location filename="../transactiontablemodel.cpp" line="214"/>
        <source>Date</source>
        <translation>日期</translation>
    </message>
    <message>
        <location filename="../transactiontablemodel.cpp" line="214"/>
        <source>Amount</source>
        <translation>数量</translation>
    </message>
    <message numerus="yes">
        <location filename="../transactiontablemodel.cpp" line="277"/>
        <source>Open for %n block(s)</source>
        <translation>
            <numerusform>开启 %n 个数据块</numerusform>
        </translation>
    </message>
    <message>
        <location filename="../transactiontablemodel.cpp" line="280"/>
        <source>Open until %1</source>
        <translation>至 %1 个数据块时开启</translation>
    </message>
    <message>
        <location filename="../transactiontablemodel.cpp" line="286"/>
        <source>Unconfirmed (%1 of %2 confirmations)</source>
        <translation>未确认 (%1 / %2 条确认信息)</translation>
    </message>
    <message>
        <location filename="../transactiontablemodel.cpp" line="303"/>
        <source>This block was not received by any other nodes and will probably not be accepted!</source>
        <translation>此区块未被其他节点接收，并可能不被接受！</translation>
    </message>
    <message>
        <location filename="../transactiontablemodel.cpp" line="306"/>
        <source>Generated but not accepted</source>
        <translation>已生成但未被接受</translation>
    </message>
    <message>
        <location filename="../transactiontablemodel.cpp" line="349"/>
        <source>Received with</source>
        <translation>接收于</translation>
    </message>
    <message>
        <location filename="../transactiontablemodel.cpp" line="351"/>
        <source>Received from</source>
        <translation>收款来自</translation>
    </message>
    <message>
        <location filename="../transactiontablemodel.cpp" line="354"/>
        <source>Sent to</source>
        <translation>发送到</translation>
    </message>
    <message>
        <location filename="../transactiontablemodel.cpp" line="356"/>
        <source>Payment to yourself</source>
        <translation>付款给自己</translation>
    </message>
    <message>
        <location filename="../transactiontablemodel.cpp" line="358"/>
        <source>Mined</source>
        <translation>挖矿所得</translation>
    </message>
    <message>
        <location filename="../transactiontablemodel.cpp" line="396"/>
        <source>(n/a)</source>
        <translation>(n/a)</translation>
    </message>
    <message>
        <location filename="../transactiontablemodel.cpp" line="595"/>
        <source>Transaction status. Hover over this field to show number of confirmations.</source>
        <translation>交易状态。 鼠标移到此区域上可显示确认消息项的数目。</translation>
    </message>
    <message>
        <location filename="../transactiontablemodel.cpp" line="597"/>
        <source>Date and time that the transaction was received.</source>
        <translation>接收比特币的时间</translation>
    </message>
    <message>
        <location filename="../transactiontablemodel.cpp" line="599"/>
        <source>Type of transaction.</source>
        <translation>交易类别。</translation>
    </message>
    <message>
        <location filename="../transactiontablemodel.cpp" line="601"/>
        <source>Destination address of transaction.</source>
        <translation>交易目的地址。</translation>
    </message>
    <message>
        <location filename="../transactiontablemodel.cpp" line="603"/>
        <source>Amount removed from or added to balance.</source>
        <translation>从余额添加或移除的金额。</translation>
    </message>
    <message>
        <location filename="../transactiontablemodel.cpp" line="214"/>
        <source>Type</source>
        <translation>类型</translation>
    </message>
    <message>
        <location filename="../transactiontablemodel.cpp" line="214"/>
        <source>Address</source>
        <translation>地址</translation>
    </message>
    <message>
        <location filename="../transactiontablemodel.cpp" line="283"/>
        <source>Offline (%1 confirmations)</source>
        <translation>离线 (%1 个确认项)</translation>
    </message>
    <message>
        <location filename="../transactiontablemodel.cpp" line="289"/>
        <source>Confirmed (%1 confirmations)</source>
        <translation>已确认 (%1 条确认信息)</translation>
    </message>
    <message numerus="yes">
        <location filename="../transactiontablemodel.cpp" line="297"/>
        <source>Mined balance will be available in %n more blocks</source>
        <translation>
            <numerusform>挖矿所得将在  %n 个数据块之后可用</numerusform>
        </translation>
    </message>
</context>
<context>
    <name>TransactionView</name>
    <message>
        <location filename="../transactionview.cpp" line="282"/>
        <source>Label</source>
        <translation>标签</translation>
    </message>
    <message>
        <location filename="../transactionview.cpp" line="84"/>
        <source>Enter address or label to search</source>
        <translation>输入地址或标签进行搜索</translation>
    </message>
    <message>
        <location filename="../transactionview.cpp" line="124"/>
        <source>Copy address</source>
        <translation>复制地址</translation>
    </message>
    <message>
        <location filename="../transactionview.cpp" line="77"/>
        <source>Mined</source>
        <translation>挖矿所得</translation>
    </message>
    <message>
        <location filename="../transactionview.cpp" line="127"/>
        <source>Edit label</source>
        <translation>编辑标签</translation>
    </message>
    <message>
        <location filename="../transactionview.cpp" line="60"/>
        <source>This year</source>
        <translation>今年</translation>
    </message>
    <message>
        <location filename="../transactionview.cpp" line="61"/>
        <source>Range...</source>
        <translation>范围...</translation>
    </message>
    <message>
        <location filename="../transactionview.cpp" line="72"/>
        <source>Received with</source>
        <translation>接收于</translation>
    </message>
    <message>
        <location filename="../transactionview.cpp" line="76"/>
        <source>To yourself</source>
        <translation>到自己</translation>
    </message>
    <message>
        <location filename="../transactionview.cpp" line="78"/>
        <source>Other</source>
        <translation>其他</translation>
    </message>
    <message>
        <location filename="../transactionview.cpp" line="125"/>
        <source>Copy label</source>
        <translation>复制标签</translation>
    </message>
    <message>
        <location filename="../transactionview.cpp" line="90"/>
        <source>Min amount</source>
        <translation>最小金额</translation>
    </message>
    <message>
        <location filename="../transactionview.cpp" line="270"/>
        <source>Export Transaction Data</source>
        <translation>导出交易数据</translation>
    </message>
    <message>
        <location filename="../transactionview.cpp" line="271"/>
        <source>Comma separated file (*.csv)</source>
        <translation>逗号分隔文件(*.csv)</translation>
    </message>
    <message>
        <location filename="../transactionview.cpp" line="279"/>
        <source>Confirmed</source>
        <translation>已确认</translation>
    </message>
    <message>
        <location filename="../transactionview.cpp" line="280"/>
        <source>Date</source>
        <translation>日期</translation>
    </message>
    <message>
        <location filename="../transactionview.cpp" line="283"/>
        <source>Address</source>
        <translation>地址</translation>
    </message>
    <message>
        <location filename="../transactionview.cpp" line="284"/>
        <source>Amount</source>
        <translation>金额</translation>
    </message>
    <message>
        <location filename="../transactionview.cpp" line="289"/>
        <source>Error exporting</source>
        <translation>导出错误</translation>
    </message>
    <message>
        <location filename="../transactionview.cpp" line="289"/>
        <source>Could not write to file %1.</source>
        <translation>无法写入文件 %1。</translation>
    </message>
    <message>
        <location filename="../transactionview.cpp" line="384"/>
        <source>Range:</source>
        <translation>范围：</translation>
    </message>
    <message>
        <location filename="../transactionview.cpp" line="55"/>
        <location filename="../transactionview.cpp" line="71"/>
        <source>All</source>
        <translation>全部</translation>
    </message>
    <message>
        <location filename="../transactionview.cpp" line="56"/>
        <source>Today</source>
        <translation>今天</translation>
    </message>
    <message>
        <location filename="../transactionview.cpp" line="57"/>
        <source>This week</source>
        <translation>本周</translation>
    </message>
    <message>
        <location filename="../transactionview.cpp" line="58"/>
        <source>This month</source>
        <translation>本月</translation>
    </message>
    <message>
        <location filename="../transactionview.cpp" line="59"/>
        <source>Last month</source>
        <translation>上月</translation>
    </message>
    <message>
        <location filename="../transactionview.cpp" line="74"/>
        <source>Sent to</source>
        <translation>发送到</translation>
    </message>
    <message>
        <location filename="../transactionview.cpp" line="126"/>
        <source>Copy amount</source>
        <translation>复制金额</translation>
    </message>
    <message>
        <location filename="../transactionview.cpp" line="281"/>
        <source>Type</source>
        <translation>类别</translation>
    </message>
    <message>
        <location filename="../transactionview.cpp" line="285"/>
        <source>ID</source>
        <translation>ID</translation>
    </message>
    <message>
        <location filename="../transactionview.cpp" line="392"/>
        <source>to</source>
        <translation>到</translation>
    </message>
    <message>
        <location filename="../transactionview.cpp" line="128"/>
        <source>Show details...</source>
        <translation>显示细节...</translation>
    </message>
</context>
<context>
    <name>WalletModel</name>
    <message>
        <location filename="../walletmodel.cpp" line="142"/>
        <source>Sending...</source>
        <translation>发送中...</translation>
    </message>
</context>
<context>
    <name>bitcoin-core</name>
    <message>
<<<<<<< HEAD
        <location filename="../bitcoinstrings.cpp" line="109"/>
        <source>Cannot obtain a lock on data directory %s.  Bitcoin is probably already running.</source>
        <translation>无法给数据目录 %s 加锁。比特币进程可能已在运行。</translation>
    </message>
    <message>
        <location filename="../bitcoinstrings.cpp" line="115"/>
        <source>Loading block index...</source>
        <translation>加载区块索引...</translation>
=======
        <location filename="../bitcoinstrings.cpp" line="8"/>
        <source>Bitcoin version</source>
        <translation>比特币版本</translation>
    </message>
    <message>
        <location filename="../bitcoinstrings.cpp" line="79"/>
        <source>Loading wallet...</source>
        <translation>正在加载钱包...</translation>
>>>>>>> 13b0b1cd
    </message>
    <message>
        <location filename="../bitcoinstrings.cpp" line="42"/>
        <source>Usage:</source>
        <translation>使用：</translation>
    </message>
    <message>
        <location filename="../bitcoinstrings.cpp" line="116"/>
        <source>Error loading blkindex.dat</source>
        <translation>blkindex.dat文件加载错误</translation>
    </message>
    <message>
        <location filename="../bitcoinstrings.cpp" line="123"/>
        <source>Cannot initialize keypool</source>
        <translation>无法初始化 keypool</translation>
    </message>
    <message>
        <location filename="../bitcoinstrings.cpp" line="120"/>
        <source>Wallet needed to be rewritten: restart Bitcoin to complete</source>
        <translation>钱包文件需要重写：请退出并重新启动Bitcoin客户端</translation>
    </message>
    <message>
        <location filename="../bitcoinstrings.cpp" line="122"/>
        <source>Cannot downgrade wallet</source>
        <translation>无法降级钱包格式</translation>
    </message>
    <message>
        <location filename="../bitcoinstrings.cpp" line="117"/>
        <source>Loading wallet...</source>
        <translation>正在加载钱包...</translation>
    </message>
    <message>
        <location filename="../bitcoinstrings.cpp" line="132"/>
        <source>Error: CreateThread(StartNode) failed</source>
        <translation>错误：线程创建(StartNode)失败</translation>
    </message>
    <message>
        <location filename="../bitcoinstrings.cpp" line="133"/>
        <source>Unable to bind to port %d on this computer.  Bitcoin is probably already running.</source>
        <translation>无法绑定端口 %d 到这台计算机。比特币进程可能已在运行。</translation>
    </message>
    <message>
        <location filename="../bitcoinstrings.cpp" line="38"/>
        <source>Warning: Please check that your computer&apos;s date and time are correct.  If your clock is wrong Bitcoin will not work properly.</source>
        <translation>警告：请确定您当前计算机的日期和时间是正确的。比特币将无法在错误的时间下正常工作。</translation>
    </message>
    <message>
        <location filename="../bitcoinstrings.cpp" line="43"/>
        <source>Send command to -server or bitcoind</source>
        <translation>发送命令到服务器或者 bitcoind
</translation>
    </message>
    <message>
        <location filename="../bitcoinstrings.cpp" line="44"/>
        <source>List commands</source>
        <translation>列出命令
</translation>
    </message>
    <message>
        <location filename="../bitcoinstrings.cpp" line="46"/>
        <source>Options:</source>
        <translation>选项：
</translation>
    </message>
    <message>
        <location filename="../bitcoinstrings.cpp" line="108"/>
        <source>Usage</source>
        <translation>使用</translation>
    </message>
    <message>
        <location filename="../bitcoinstrings.cpp" line="128"/>
        <source>Invalid amount for -paytxfee=&lt;amount&gt;</source>
        <translation>不合适的交易费 -paytxfee=&lt;amount&gt;</translation>
    </message>
    <message>
        <location filename="../bitcoinstrings.cpp" line="45"/>
        <source>Get help for a command</source>
        <translation>获得某条命令的帮助
</translation>
    </message>
    <message>
        <location filename="../bitcoinstrings.cpp" line="20"/>
        <source>Warning: Disk space is low</source>
        <translation>警告：磁盘空间不足</translation>
    </message>
    <message>
        <location filename="../bitcoinstrings.cpp" line="49"/>
        <source>Generate coins</source>
        <translation>生成货币
</translation>
    </message>
    <message>
        <location filename="../bitcoinstrings.cpp" line="54"/>
        <source>Set database cache size in megabytes (default: 25)</source>
        <translation>设置数据库缓冲区大小 (缺省: 25MB)</translation>
    </message>
    <message>
        <location filename="../bitcoinstrings.cpp" line="56"/>
        <source>Specify connection timeout (in milliseconds)</source>
        <translation>指定连接超时时间 (微秒)
</translation>
    </message>
    <message>
        <location filename="../bitcoinstrings.cpp" line="63"/>
        <source>Find peers using internet relay chat (default: 0)</source>
        <translation>通过IRC聊天室查找网络上的比特币节点 (缺省: 0)</translation>
    </message>
    <message>
        <location filename="../bitcoinstrings.cpp" line="66"/>
        <source>Find peers using DNS lookup (default: 1)</source>
        <translation>通过DNS查找节点(缺省：1)</translation>
    </message>
    <message>
        <location filename="../bitcoinstrings.cpp" line="85"/>
        <source>Username for JSON-RPC connections</source>
        <translation>JSON-RPC连接用户名
</translation>
    </message>
    <message>
        <location filename="../bitcoinstrings.cpp" line="84"/>
        <source>Send trace/debug info to debugger</source>
        <translation>跟踪/调试信息输出到 调试器debugger</translation>
    </message>
    <message>
        <location filename="../bitcoinstrings.cpp" line="121"/>
        <source>Error loading wallet.dat</source>
        <translation>wallet.dat钱包文件加载错误</translation>
    </message>
    <message>
        <location filename="../bitcoinstrings.cpp" line="118"/>
        <source>Error loading wallet.dat: Wallet corrupted</source>
        <translation>wallet.dat钱包文件加载错误：钱包损坏</translation>
    </message>
    <message>
        <location filename="../bitcoinstrings.cpp" line="94"/>
        <source>Set key pool size to &lt;n&gt; (default: 100)</source>
        <translation>设置密钥池大小为 &lt;n&gt; (缺省: 100)
</translation>
    </message>
    <message>
        <location filename="../bitcoinstrings.cpp" line="96"/>
        <source>How many blocks to check at startup (default: 2500, 0 = all)</source>
        <translation>启动时需检查的区块数量 (缺省: 2500, 设置0为检查所有区块)</translation>
    </message>
    <message>
        <location filename="../bitcoinstrings.cpp" line="102"/>
        <source>Server certificate file (default: server.cert)</source>
        <translation>服务器证书 (默认为 server.cert)
</translation>
    </message>
    <message>
        <location filename="../bitcoinstrings.cpp" line="93"/>
        <source>Upgrade wallet to latest format</source>
        <translation>将钱包升级到最新的格式</translation>
    </message>
    <message>
        <location filename="../bitcoinstrings.cpp" line="97"/>
        <source>How thorough the block verification is (0-6, default: 1)</source>
        <translation>需要几个确认 (0-6个, 缺省: 1个)</translation>
    </message>
    <message>
        <location filename="../bitcoinstrings.cpp" line="101"/>
        <source>Use OpenSSL (https) for JSON-RPC connections</source>
        <translation>为 JSON-RPC 连接使用 OpenSSL (https)连接</translation>
    </message>
    <message>
        <location filename="../bitcoinstrings.cpp" line="107"/>
        <source>This help message</source>
        <translation>该帮助信息
</translation>
    </message>
    <message>
        <location filename="../bitcoinstrings.cpp" line="52"/>
        <source>Show splash screen on startup (default: 1)</source>
        <translation>启动时显示版权页 (缺省: 1)</translation>
    </message>
    <message>
        <location filename="../bitcoinstrings.cpp" line="57"/>
        <source>Connect through socks4 proxy</source>
        <translation>通过 socks4 代理连接
</translation>
    </message>
    <message>
        <location filename="../bitcoinstrings.cpp" line="51"/>
        <source>Start minimized</source>
        <translation>启动时最小化
</translation>
    </message>
    <message>
        <location filename="../bitcoinstrings.cpp" line="58"/>
        <source>Allow DNS lookups for addnode and connect</source>
        <translation>连接节点时允许DNS查找
</translation>
    </message>
    <message>
        <location filename="../bitcoinstrings.cpp" line="65"/>
        <source>Set language, for example &quot;de_DE&quot; (default: system locale)</source>
        <translation>设置语言, 例如 &quot;de_DE&quot; (缺省: 系统语言)</translation>
    </message>
    <message>
        <location filename="../bitcoinstrings.cpp" line="98"/>
        <source>
SSL options: (see the Bitcoin Wiki for SSL setup instructions)</source>
        <translation>
SSL 选项: (SSL 安装教程具体见比特币维基百科)
</translation>
    </message>
    <message>
<<<<<<< HEAD
        <location filename="../bitcoinstrings.cpp" line="12"/>
        <source>Error: Transaction creation failed  </source>
        <translation>错误：交易创建失败。</translation>
    </message>
    <message>
        <location filename="../bitcoinstrings.cpp" line="9"/>
        <source>Error: This transaction requires a transaction fee of at least %s because of its amount, complexity, or use of recently received funds  </source>
        <translation>错误: 该交易需支付至少 %s 的交易费，原因可能是该交易数量太小、构成太复杂或者使用了新近接收到的比特币</translation>
    </message>
    <message>
        <location filename="../bitcoinstrings.cpp" line="13"/>
        <source>Sending...</source>
        <translation>发送中</translation>
    </message>
    <message>
        <location filename="../bitcoinstrings.cpp" line="125"/>
=======
        <location filename="../bitcoinstrings.cpp" line="72"/>
        <source>Cannot obtain a lock on data directory %s. Bitcoin is probably already running.</source>
        <translation type="unfinished"></translation>
    </message>
    <message>
        <location filename="../bitcoinstrings.cpp" line="87"/>
>>>>>>> 13b0b1cd
        <source>Rescanning...</source>
        <translation>正在重新扫描...</translation>
    </message>
    <message>
        <location filename="../bitcoinstrings.cpp" line="21"/>
        <source>To use the %s option</source>
        <translation>使用 %s 选项</translation>
    </message>
    <message>
        <location filename="../bitcoinstrings.cpp" line="18"/>
        <source>Invalid amount</source>
        <translation>金额不对</translation>
    </message>
    <message>
        <location filename="../bitcoinstrings.cpp" line="19"/>
        <source>Insufficient funds</source>
        <translation>金额不足</translation>
    </message>
    <message>
        <location filename="../bitcoinstrings.cpp" line="113"/>
        <source>Loading addresses...</source>
        <translation>正在加载地址...</translation>
    </message>
    <message>
        <location filename="../bitcoinstrings.cpp" line="126"/>
        <source>Done loading</source>
        <translation>加载完成</translation>
    </message>
    <message>
        <location filename="../bitcoinstrings.cpp" line="22"/>
        <source>%s, you must set a rpcpassword in the configuration file:
 %s
It is recommended you use the following random password:
rpcuser=bitcoinrpc
rpcpassword=%s
(you do not need to remember this password)
If the file does not exist, create it with owner-readable-only file permissions.
</source>
        <translation>%s, 您必须在配置文件中加入选项 rpcpassword :
 %s
建议您使用下面的随机密码:
rpcuser=bitcoinrpc
rpcpassword=%s
(您无需记忆该密码)
如果配置文件不存在，请新建，并将文件权限设置为仅允许文件所有者读取.</translation>
    </message>
    <message>
        <location filename="../bitcoinstrings.cpp" line="33"/>
        <source>You must set rpcpassword=&lt;password&gt; in the configuration file:
%s
If the file does not exist, create it with owner-readable-only file permissions.</source>
        <translation>您必须在配置文件中加入选项 rpcpassword :
 %s
如果配置文件不存在，请新建，并将文件权限设置为仅允许文件所有者读取.</translation>
    </message>
    <message>
        <location filename="../bitcoinstrings.cpp" line="41"/>
        <source>Bitcoin version</source>
        <translation>比特币版本</translation>
    </message>
    <message>
        <location filename="../bitcoinstrings.cpp" line="114"/>
        <source>Error loading addr.dat</source>
        <translation>addr.dat文件加载错误</translation>
    </message>
    <message>
        <location filename="../bitcoinstrings.cpp" line="127"/>
        <source>Invalid -proxy address</source>
        <translation>代理地址不合法</translation>
    </message>
    <message>
        <location filename="../bitcoinstrings.cpp" line="55"/>
        <source>Set database disk log size in megabytes (default: 100)</source>
        <translation>设置数据库磁盘日志大小 (缺省: 100MB)</translation>
    </message>
    <message>
        <location filename="../bitcoinstrings.cpp" line="124"/>
        <source>Cannot write default address</source>
        <translation>无法写入缺省地址</translation>
    </message>
    <message>
        <location filename="../bitcoinstrings.cpp" line="129"/>
        <source>Warning: -paytxfee is set very high.  This is the transaction fee you will pay if you send a transaction.</source>
        <translation>警告: -paytxfee 交易费设置过高.  每进行一笔交易您都将支付该数量的交易费.</translation>
    </message>
    <message>
        <location filename="../bitcoinstrings.cpp" line="75"/>
        <source>Detach block and address databases. Increases shutdown time (default: 0)</source>
        <translation>分离区块数据库和地址数据库. 会延升关闭时间 (缺省: 0)</translation>
    </message>
    <message>
        <location filename="../bitcoinstrings.cpp" line="8"/>
        <source>Error: Wallet locked, unable to create transaction  </source>
        <translation>错误: 钱包被锁，无法创建新的交易</translation>
    </message>
    <message>
        <location filename="../bitcoinstrings.cpp" line="61"/>
        <source>Add a node to connect to and attempt to keep the connection open</source>
        <translation>添加节点并与其保持连接</translation>
    </message>
    <message>
        <location filename="../bitcoinstrings.cpp" line="88"/>
        <source>Allow JSON-RPC connections from specified IP address</source>
        <translation>允许从指定IP接受到的JSON-RPC连接
</translation>
    </message>
    <message>
        <location filename="../bitcoinstrings.cpp" line="47"/>
        <source>Specify configuration file (default: bitcoin.conf)</source>
        <translation>指定配置文件 (默认为 bitcoin.conf)
</translation>
    </message>
    <message>
        <location filename="../bitcoinstrings.cpp" line="14"/>
        <source>Error: The transaction was rejected.  This might happen if some of the coins in your wallet were already spent, such as if you used a copy of wallet.dat and coins were spent in the copy but not marked as spent here.</source>
        <translation>错误：交易被拒绝。这种情况通常发生在您钱包中的一些货币已经被消费之后，比如您使用了一个wallet.dat的副本，而货币在那个副本中已经被消费，但在当前钱包中未被标记为已消费。</translation>
    </message>
    <message>
        <location filename="../bitcoinstrings.cpp" line="112"/>
        <source>Bitcoin</source>
        <translation>比特币</translation>
    </message>
    <message>
        <location filename="../bitcoinstrings.cpp" line="50"/>
        <source>Don&apos;t generate coins</source>
        <translation>不要生成货币
</translation>
    </message>
    <message>
        <location filename="../bitcoinstrings.cpp" line="53"/>
        <source>Specify data directory</source>
        <translation>指定数据目录
</translation>
    </message>
    <message>
        <location filename="../bitcoinstrings.cpp" line="59"/>
        <source>Listen for connections on &lt;port&gt; (default: 8333 or testnet: 18333)</source>
        <translation>监听端口连接 &lt;port&gt; (缺省: 8333 or testnet: 18333)</translation>
    </message>
    <message>
        <location filename="../bitcoinstrings.cpp" line="60"/>
        <source>Maintain at most &lt;n&gt; connections to peers (default: 125)</source>
        <translation>最大连接数 &lt;n&gt;  (缺省: 125)</translation>
    </message>
    <message>
        <location filename="../bitcoinstrings.cpp" line="62"/>
        <source>Connect only to the specified node</source>
        <translation>只连接到指定节点
</translation>
    </message>
    <message>
        <location filename="../bitcoinstrings.cpp" line="64"/>
        <source>Accept connections from outside (default: 1)</source>
        <translation type="unfinished">接受来自外部的连接 (缺省: 1)</translation>
    </message>
    <message>
        <location filename="../bitcoinstrings.cpp" line="31"/>
        <source>Error</source>
        <translation>错误</translation>
    </message>
    <message>
        <location filename="../bitcoinstrings.cpp" line="119"/>
        <source>Error loading wallet.dat: Wallet requires newer version of Bitcoin</source>
        <translation>wallet.dat钱包文件加载错误：请升级到最新Bitcoin客户端</translation>
    </message>
    <message>
        <location filename="../bitcoinstrings.cpp" line="67"/>
        <source>Threshold for disconnecting misbehaving peers (default: 100)</source>
        <translation>Threshold for disconnecting misbehaving peers (缺省: 100)</translation>
    </message>
    <message>
        <location filename="../bitcoinstrings.cpp" line="68"/>
        <source>Number of seconds to keep misbehaving peers from reconnecting (default: 86400)</source>
        <translation>Number of seconds to keep misbehaving peers from reconnecting (缺省: 86400)</translation>
    </message>
    <message>
        <location filename="../bitcoinstrings.cpp" line="71"/>
        <source>Maximum per-connection receive buffer, &lt;n&gt;*1000 bytes (default: 10000)</source>
        <translation>Maximum per-connection receive buffer, &lt;n&gt;*1000 bytes (缺省: 10000)</translation>
    </message>
    <message>
        <location filename="../bitcoinstrings.cpp" line="77"/>
        <source>Fee per KB to add to transactions you send</source>
        <translation>每发送1KB交易所需的费用</translation>
    </message>
    <message>
        <location filename="../bitcoinstrings.cpp" line="72"/>
        <source>Maximum per-connection send buffer, &lt;n&gt;*1000 bytes (default: 10000)</source>
        <translation>Maximum per-connection send buffer, &lt;n&gt;*1000 bytes (缺省: 10000)</translation>
    </message>
    <message>
        <location filename="../bitcoinstrings.cpp" line="32"/>
        <source>An error occurred while setting up the RPC port %u for listening: %s</source>
        <translation>设置RPC监听端口%u时发生错误: %s</translation>
    </message>
    <message>
        <location filename="../bitcoinstrings.cpp" line="73"/>
        <source>Use Universal Plug and Play to map the listening port (default: 1)</source>
        <translation type="unfinished">使用UPnp映射监听端口(缺省: 1)</translation>
    </message>
    <message>
        <location filename="../bitcoinstrings.cpp" line="74"/>
        <source>Use Universal Plug and Play to map the listening port (default: 0)</source>
        <translation type="unfinished">使用UPnp映射监听端口(缺省: 0)</translation>
    </message>
    <message>
        <location filename="../bitcoinstrings.cpp" line="78"/>
        <source>Accept command line and JSON-RPC commands</source>
        <translation>接受命令行和 JSON-RPC 命令
</translation>
    </message>
    <message>
        <location filename="../bitcoinstrings.cpp" line="79"/>
        <source>Run in the background as a daemon and accept commands</source>
        <translation>在后台运行并接受命令

</translation>
    </message>
    <message>
        <location filename="../bitcoinstrings.cpp" line="80"/>
        <source>Use the test network</source>
        <translation>使用测试网络
</translation>
    </message>
    <message>
        <location filename="../bitcoinstrings.cpp" line="81"/>
        <source>Output extra debugging information</source>
        <translation>输出调试信息</translation>
    </message>
    <message>
        <location filename="../bitcoinstrings.cpp" line="82"/>
        <source>Prepend debug output with timestamp</source>
        <translation>为调试输出信息添加时间戳</translation>
    </message>
    <message>
        <location filename="../bitcoinstrings.cpp" line="83"/>
        <source>Send trace/debug info to console instead of debug.log file</source>
        <translation>跟踪/调试信息输出到控制台，不输出到debug.log文件</translation>
    </message>
    <message>
        <location filename="../bitcoinstrings.cpp" line="86"/>
        <source>Password for JSON-RPC connections</source>
        <translation>JSON-RPC连接密码
</translation>
    </message>
    <message>
        <location filename="../bitcoinstrings.cpp" line="87"/>
        <source>Listen for JSON-RPC connections on &lt;port&gt; (default: 8332)</source>
        <translation>JSON-RPC连接监听&lt;端口&gt; (默认为 8332)
</translation>
    </message>
    <message>
        <location filename="../bitcoinstrings.cpp" line="89"/>
        <source>Send commands to node running on &lt;ip&gt; (default: 127.0.0.1)</source>
        <translation>向IP地址为 &lt;ip&gt; 的节点发送指令 (缺省: 127.0.0.1)
</translation>
    </message>
    <message>
        <location filename="../bitcoinstrings.cpp" line="90"/>
        <source>Execute command when the best block changes (%s in cmd is replaced by block hash)</source>
        <translation>当最佳区块变化时执行命令 (命令行中的 %s 会被替换成区块哈希值)</translation>
    </message>
    <message>
        <location filename="../bitcoinstrings.cpp" line="95"/>
        <source>Rescan the block chain for missing wallet transactions</source>
        <translation>重新扫描数据链以查找遗漏的交易
</translation>
    </message>
    <message>
        <location filename="../bitcoinstrings.cpp" line="103"/>
        <source>Server private key (default: server.pem)</source>
        <translation>服务器私钥 (默认为 server.pem)
</translation>
    </message>
    <message>
        <location filename="../bitcoinstrings.cpp" line="104"/>
        <source>Acceptable ciphers (default: TLSv1+HIGH:!SSLv2:!aNULL:!eNULL:!AH:!3DES:@STRENGTH)</source>
        <translation>可接受的加密器 (默认为 TLSv1+HIGH:!SSLv2:!aNULL:!eNULL:!AH:!3DES:@STRENGTH)
</translation>
    </message>
    <message>
        <location filename="../bitcoinstrings.cpp" line="48"/>
        <source>Specify pid file (default: bitcoind.pid)</source>
        <translation>指定 pid 文件 (默认为 bitcoind.pid)
</translation>
    </message>
</context>
</TS><|MERGE_RESOLUTION|>--- conflicted
+++ resolved
@@ -359,7 +359,6 @@
         <translation>&amp;备份钱包</translation>
     </message>
     <message>
-<<<<<<< HEAD
         <location filename="../bitcoingui.cpp" line="506"/>
         <source>Synchronizing with network...</source>
         <translation>正在与网络同步...</translation>
@@ -370,33 +369,14 @@
         <translation>&amp;文件</translation>
     </message>
     <message>
-        <location filename="../bitcoingui.cpp" line="823"/>
-=======
-        <location filename="../bitcoingui.cpp" line="615"/>
-        <source>This transaction is over the size limit. You can still send it for a fee of %1, which goes to the nodes that process your transaction and helps to support the network. Do you want to pay the fee?</source>
-        <translation type="unfinished"></translation>
-    </message>
-    <message>
-        <location filename="../bitcoingui.cpp" line="647"/>
-        <source>Incoming transaction</source>
-        <translation>流入交易</translation>
-    </message>
-    <message>
-        <location filename="../bitcoingui.cpp" line="804"/>
->>>>>>> 13b0b1cd
+        <location filename="../bitcoingui.cpp" line="821"/>
         <source>Backup Wallet</source>
         <translation>备份钱包</translation>
     </message>
     <message>
-<<<<<<< HEAD
         <location filename="../bitcoingui.cpp" line="253"/>
         <source>Encrypt or decrypt wallet</source>
         <translation>加密或解密钱包</translation>
-=======
-        <location filename="../bitcoingui.cpp" line="804"/>
-        <source>Wallet Data (*.dat)</source>
-        <translation>钱包文件(*.dat)</translation>
->>>>>>> 13b0b1cd
     </message>
     <message>
         <location filename="../bitcoingui.cpp" line="203"/>
@@ -545,56 +525,22 @@
         <translation>最新收到的区块产生于 %1。</translation>
     </message>
     <message>
-<<<<<<< HEAD
-        <location filename="../bitcoingui.cpp" line="633"/>
-        <source>This transaction is over the size limit.  You can still send it for a fee of %1, which goes to the nodes that process your transaction and helps to support the network.  Do you want to pay the fee?</source>
-        <translation>该笔交易的数据量超限.您可以选择支付 %1 交易费， 交易费将支付给处理该笔交易的网络节点，有助于维持比特币网络的运行.  您愿意支付交易费用吗？</translation>
-    </message>
-    <message>
-        <location filename="../bitcoingui.cpp" line="665"/>
-=======
-        <location filename="../bitcoingui.cpp" line="292"/>
-        <source>&amp;Settings</source>
-        <translation>&amp;设置</translation>
-    </message>
-    <message>
-        <location filename="../bitcoingui.cpp" line="316"/>
-        <source>Actions toolbar</source>
-        <translation>动作工具栏</translation>
-    </message>
-    <message>
-        <location filename="../bitcoingui.cpp" line="646"/>
->>>>>>> 13b0b1cd
+        <location filename="../bitcoingui.cpp" line="663"/>
         <source>Sent transaction</source>
         <translation>已发送交易</translation>
     </message>
     <message>
-<<<<<<< HEAD
-        <location filename="../bitcoingui.cpp" line="666"/>
+        <location filename="../bitcoingui.cpp" line="664"/>
         <source>Incoming transaction</source>
         <translation>流入交易</translation>
-=======
-        <location filename="../bitcoingui.cpp" line="648"/>
-        <source>Date: %1
-Amount: %2
-Type: %3
-Address: %4
-</source>
-        <translation>日期: %1
-金额: %2
-类别: %3
-地址: %4
-</translation>
->>>>>>> 13b0b1cd
-    </message>
-    <message>
-        <location filename="../bitcoingui.cpp" line="826"/>
+    </message>
+    <message>
+        <location filename="../bitcoingui.cpp" line="824"/>
         <source>Backup Failed</source>
         <translation>备份失败</translation>
     </message>
     <message>
-<<<<<<< HEAD
-        <location filename="../bitcoingui.cpp" line="826"/>
+        <location filename="../bitcoingui.cpp" line="824"/>
         <source>There was an error trying to save the wallet data to the new location.</source>
         <translation>备份钱包到其它文件夹失败.</translation>
     </message>
@@ -602,16 +548,6 @@
         <location filename="../bitcoingui.cpp" line="256"/>
         <source>Backup wallet to another location</source>
         <translation>备份钱包到其它文件夹</translation>
-=======
-        <location filename="../bitcoingui.cpp" line="773"/>
-        <source>Wallet is &lt;b&gt;encrypted&lt;/b&gt; and currently &lt;b&gt;unlocked&lt;/b&gt;</source>
-        <translation>钱包已被&lt;b&gt;加密&lt;/b&gt;，当前为&lt;b&gt;解锁&lt;/b&gt;状态</translation>
-    </message>
-    <message>
-        <location filename="../bitcoingui.cpp" line="781"/>
-        <source>Wallet is &lt;b&gt;encrypted&lt;/b&gt; and currently &lt;b&gt;locked&lt;/b&gt;</source>
-        <translation>钱包已被&lt;b&gt;加密&lt;/b&gt;，当前为&lt;b&gt;锁定&lt;/b&gt;状态</translation>
->>>>>>> 13b0b1cd
     </message>
     <message>
         <location filename="../bitcoingui.cpp" line="257"/>
@@ -619,22 +555,26 @@
         <translation>&amp;修改口令</translation>
     </message>
     <message>
-        <location filename="../bitcoingui.cpp" line="792"/>
+        <location filename="../bitcoingui.cpp" line="632"/>
+        <source>This transaction is over the size limit. You can still send it for a fee of %1, which goes to the nodes that process your transaction and helps to support the network. Do you want to pay the fee?</source>
+        <translation type="unfinished"></translation>
+    </message>
+    <message>
+        <location filename="../bitcoingui.cpp" line="790"/>
         <source>Wallet is &lt;b&gt;encrypted&lt;/b&gt; and currently &lt;b&gt;unlocked&lt;/b&gt;</source>
         <translation>钱包已被&lt;b&gt;加密&lt;/b&gt;，当前为&lt;b&gt;解锁&lt;/b&gt;状态</translation>
     </message>
     <message>
-        <location filename="../bitcoingui.cpp" line="800"/>
+        <location filename="../bitcoingui.cpp" line="798"/>
         <source>Wallet is &lt;b&gt;encrypted&lt;/b&gt; and currently &lt;b&gt;locked&lt;/b&gt;</source>
         <translation>钱包已被&lt;b&gt;加密&lt;/b&gt;，当前为&lt;b&gt;锁定&lt;/b&gt;状态</translation>
     </message>
     <message>
-        <location filename="../bitcoingui.cpp" line="823"/>
+        <location filename="../bitcoingui.cpp" line="821"/>
         <source>Wallet Data (*.dat)</source>
         <translation>钱包文件(*.dat)</translation>
     </message>
     <message>
-<<<<<<< HEAD
         <location filename="../bitcoingui.cpp" line="327"/>
         <source>[testnet]</source>
         <translation>[testnet]</translation>
@@ -669,29 +609,14 @@
         <location filename="../bitcoingui.cpp" line="418"/>
         <source>bitcoin-qt</source>
         <translation>bitcoin-qt</translation>
-=======
-        <location filename="../bitcoingui.cpp" line="807"/>
-        <source>There was an error trying to save the wallet data to the new location.</source>
-        <translation>备份钱包到其它文件夹失败.</translation>
-    </message>
-    <message>
-        <location filename="../bitcoingui.cpp" line="619"/>
+    </message>
+    <message>
+        <location filename="../bitcoingui.cpp" line="636"/>
         <source>Sending...</source>
         <translation>发送中</translation>
     </message>
     <message>
-        <location filename="../bitcoingui.cpp" line="807"/>
-        <source>Backup Failed</source>
-        <translation>备份失败</translation>
->>>>>>> 13b0b1cd
-    </message>
-    <message>
-        <location filename="../bitcoingui.cpp" line="638"/>
-        <source>Sending...</source>
-        <translation>发送中</translation>
-    </message>
-    <message>
-        <location filename="../bitcoingui.cpp" line="667"/>
+        <location filename="../bitcoingui.cpp" line="665"/>
         <source>Date: %1
 Amount: %2
 Type: %3
@@ -1235,12 +1160,6 @@
         <translation>Alt+A</translation>
     </message>
     <message>
-<<<<<<< HEAD
-        <location filename="../forms/sendcoinsentry.ui" line="93"/>
-        <source>The address to send the payment to  (e.g. 1NS17iag9jJgTHD1VXjvLCEnZuQ3rJDE9L)</source>
-        <translation>付款地址  (例如: 1NS17iag9jJgTHD1VXjvLCEnZuQ3rJDE9L)</translation>
-    </message>
-    <message>
         <location filename="../forms/sendcoinsentry.ui" line="137"/>
         <source>Remove this recipient</source>
         <translation>移除此接收者</translation>
@@ -1251,8 +1170,6 @@
         <translation>Alt+P</translation>
     </message>
     <message>
-=======
->>>>>>> 13b0b1cd
         <location filename="../forms/sendcoinsentry.ui" line="14"/>
         <source>Form</source>
         <translation>表单</translation>
@@ -1750,7 +1667,6 @@
 <context>
     <name>bitcoin-core</name>
     <message>
-<<<<<<< HEAD
         <location filename="../bitcoinstrings.cpp" line="109"/>
         <source>Cannot obtain a lock on data directory %s.  Bitcoin is probably already running.</source>
         <translation>无法给数据目录 %s 加锁。比特币进程可能已在运行。</translation>
@@ -1759,16 +1675,6 @@
         <location filename="../bitcoinstrings.cpp" line="115"/>
         <source>Loading block index...</source>
         <translation>加载区块索引...</translation>
-=======
-        <location filename="../bitcoinstrings.cpp" line="8"/>
-        <source>Bitcoin version</source>
-        <translation>比特币版本</translation>
-    </message>
-    <message>
-        <location filename="../bitcoinstrings.cpp" line="79"/>
-        <source>Loading wallet...</source>
-        <translation>正在加载钱包...</translation>
->>>>>>> 13b0b1cd
     </message>
     <message>
         <location filename="../bitcoinstrings.cpp" line="42"/>
@@ -1977,31 +1883,12 @@
 </translation>
     </message>
     <message>
-<<<<<<< HEAD
-        <location filename="../bitcoinstrings.cpp" line="12"/>
-        <source>Error: Transaction creation failed  </source>
-        <translation>错误：交易创建失败。</translation>
-    </message>
-    <message>
-        <location filename="../bitcoinstrings.cpp" line="9"/>
-        <source>Error: This transaction requires a transaction fee of at least %s because of its amount, complexity, or use of recently received funds  </source>
-        <translation>错误: 该交易需支付至少 %s 的交易费，原因可能是该交易数量太小、构成太复杂或者使用了新近接收到的比特币</translation>
-    </message>
-    <message>
         <location filename="../bitcoinstrings.cpp" line="13"/>
         <source>Sending...</source>
         <translation>发送中</translation>
     </message>
     <message>
         <location filename="../bitcoinstrings.cpp" line="125"/>
-=======
-        <location filename="../bitcoinstrings.cpp" line="72"/>
-        <source>Cannot obtain a lock on data directory %s. Bitcoin is probably already running.</source>
-        <translation type="unfinished"></translation>
-    </message>
-    <message>
-        <location filename="../bitcoinstrings.cpp" line="87"/>
->>>>>>> 13b0b1cd
         <source>Rescanning...</source>
         <translation>正在重新扫描...</translation>
     </message>
@@ -2093,11 +1980,6 @@
         <translation>分离区块数据库和地址数据库. 会延升关闭时间 (缺省: 0)</translation>
     </message>
     <message>
-        <location filename="../bitcoinstrings.cpp" line="8"/>
-        <source>Error: Wallet locked, unable to create transaction  </source>
-        <translation>错误: 钱包被锁，无法创建新的交易</translation>
-    </message>
-    <message>
         <location filename="../bitcoinstrings.cpp" line="61"/>
         <source>Add a node to connect to and attempt to keep the connection open</source>
         <translation>添加节点并与其保持连接</translation>
@@ -2115,11 +1997,6 @@
 </translation>
     </message>
     <message>
-        <location filename="../bitcoinstrings.cpp" line="14"/>
-        <source>Error: The transaction was rejected.  This might happen if some of the coins in your wallet were already spent, such as if you used a copy of wallet.dat and coins were spent in the copy but not marked as spent here.</source>
-        <translation>错误：交易被拒绝。这种情况通常发生在您钱包中的一些货币已经被消费之后，比如您使用了一个wallet.dat的副本，而货币在那个副本中已经被消费，但在当前钱包中未被标记为已消费。</translation>
-    </message>
-    <message>
         <location filename="../bitcoinstrings.cpp" line="112"/>
         <source>Bitcoin</source>
         <translation>比特币</translation>
@@ -2191,6 +2068,26 @@
         <location filename="../bitcoinstrings.cpp" line="72"/>
         <source>Maximum per-connection send buffer, &lt;n&gt;*1000 bytes (default: 10000)</source>
         <translation>Maximum per-connection send buffer, &lt;n&gt;*1000 bytes (缺省: 10000)</translation>
+    </message>
+    <message>
+        <location filename="../bitcoinstrings.cpp" line="8"/>
+        <source>Error: Wallet locked, unable to create transaction.</source>
+        <translation type="unfinished"></translation>
+    </message>
+    <message>
+        <location filename="../bitcoinstrings.cpp" line="9"/>
+        <source>Error: This transaction requires a transaction fee of at least %s because of its amount, complexity, or use of recently received funds.</source>
+        <translation type="unfinished"></translation>
+    </message>
+    <message>
+        <location filename="../bitcoinstrings.cpp" line="12"/>
+        <source>Error: Transaction creation failed.</source>
+        <translation type="unfinished">错误: 创建交易失败.</translation>
+    </message>
+    <message>
+        <location filename="../bitcoinstrings.cpp" line="14"/>
+        <source>Error: The transaction was rejected. This might happen if some of the coins in your wallet were already spent, such as if you used a copy of wallet.dat and coins were spent in the copy but not marked as spent here.</source>
+        <translation type="unfinished">错误: 交易被拒绝. 如果您使用的是备份钱包，可能存在两个钱包不同步的情况，另一个钱包中的比特币已经被使用，但本地的这个钱包尚没有记录。</translation>
     </message>
     <message>
         <location filename="../bitcoinstrings.cpp" line="32"/>

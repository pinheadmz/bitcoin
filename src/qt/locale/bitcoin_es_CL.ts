--- conflicted
+++ resolved
@@ -88,8 +88,11 @@
         <translation>Mostrar Código &amp;QR </translation>
     </message>
     <message>
-<<<<<<< HEAD
-=======
+        <location filename="../forms/addressbookpage.ui" line="96"/>
+        <source>Sign a message to prove you own this address</source>
+        <translation>Firmar un mensaje para provar que usted es dueño de esta dirección</translation>
+    </message>
+    <message>
         <location filename="../forms/addressbookpage.ui" line="99"/>
         <source>Sign &amp;Message</source>
         <translation>Firmar Mensaje</translation>
@@ -105,32 +108,7 @@
         <translation>&amp;Borrar</translation>
     </message>
     <message>
->>>>>>> 38297ba9
-        <location filename="../forms/addressbookpage.ui" line="96"/>
-        <source>Sign a message to prove you own this address</source>
-        <translation>Firmar un mensaje para provar que usted es dueño de esta dirección</translation>
-    </message>
-    <message>
-        <location filename="../forms/addressbookpage.ui" line="110"/>
-        <source>Delete the currently selected address from the list. Only sending addresses can be deleted.</source>
-        <translation>Borra la dirección seleccionada de la lista. Solo las direcciónes de envio se pueden borrar.</translation>
-    </message>
-    <message>
-<<<<<<< HEAD
-        <location filename="../forms/addressbookpage.ui" line="99"/>
-        <source>&amp;Sign Message</source>
-        <translation>Firmar Mensaje</translation>
-    </message>
-    <message>
-        <location filename="../forms/addressbookpage.ui" line="113"/>
-        <source>&amp;Delete</source>
-        <translation>&amp;Borrar</translation>
-    </message>
-    <message>
         <location filename="../addressbookpage.cpp" line="65"/>
-=======
-        <location filename="../addressbookpage.cpp" line="61"/>
->>>>>>> 38297ba9
         <source>Copy address</source>
         <translation>Copia dirección</translation>
     </message>
@@ -206,14 +184,19 @@
         <translation>Repite nueva contraseña:</translation>
     </message>
     <message>
-<<<<<<< HEAD
         <location filename="../askpassphrasedialog.cpp" line="54"/>
         <source>Change passphrase</source>
         <translation>Cambia contraseña</translation>
-=======
-        <location filename="../forms/askpassphrasedialog.ui" line="94"/>
-        <source>TextLabel</source>
-        <translation>Cambiar contraseña:</translation>
+    </message>
+    <message>
+        <location filename="../forms/askpassphrasedialog.ui" line="26"/>
+        <source>Dialog</source>
+        <translation>Cambiar contraseña</translation>
+    </message>
+    <message>
+        <location filename="../askpassphrasedialog.cpp" line="156"/>
+        <source>Wallet decryption failed</source>
+        <translation>Ha fallado la decodificación de la billetera</translation>
     </message>
     <message>
         <location filename="../askpassphrasedialog.cpp" line="101"/>
@@ -221,40 +204,13 @@
         <translation>Confirma la codificación de cartera</translation>
     </message>
     <message>
-        <location filename="../askpassphrasedialog.cpp" line="46"/>
-        <source>This operation needs your wallet passphrase to decrypt the wallet.</source>
-        <translation>Esta operación necesita la contraseña para decodificar la billetara.</translation>
-    </message>
-    <message>
-        <location filename="../askpassphrasedialog.cpp" line="113"/>
-        <source>Bitcoin will close now to finish the encryption process. Remember that encrypting your wallet cannot fully protect your bitcoins from being stolen by malware infecting your computer.</source>
-        <translation>Bitcoin se cerrará para finalizar el proceso de encriptación. Recuerde que encriptar su billetera no protegera completatamente sus bitcoins de ser robados por malware que infecte su computador</translation>
->>>>>>> 38297ba9
-    </message>
-    <message>
-        <location filename="../forms/askpassphrasedialog.ui" line="26"/>
-        <source>Dialog</source>
-        <translation>Cambiar contraseña</translation>
-    </message>
-    <message>
-        <location filename="../askpassphrasedialog.cpp" line="156"/>
-        <source>Wallet decryption failed</source>
-        <translation>Ha fallado la decodificación de la billetera</translation>
-    </message>
-    <message>
-        <location filename="../askpassphrasedialog.cpp" line="101"/>
-        <source>Confirm wallet encryption</source>
-        <translation>Confirma la codificación de cartera</translation>
-    </message>
-    <message>
-        <location filename="../askpassphrasedialog.cpp" line="137"/>
-        <location filename="../askpassphrasedialog.cpp" line="148"/>
-        <location filename="../askpassphrasedialog.cpp" line="167"/>
+        <location filename="../askpassphrasedialog.cpp" line="146"/>
+        <location filename="../askpassphrasedialog.cpp" line="157"/>
+        <location filename="../askpassphrasedialog.cpp" line="176"/>
         <source>The passphrase entered for the wallet decryption was incorrect.</source>
         <translation>La contraseña introducida para decodificar la billetera es incorrecta.</translation>
     </message>
     <message>
-<<<<<<< HEAD
         <location filename="../askpassphrasedialog.cpp" line="102"/>
         <source>WARNING: If you encrypt your wallet and lose your passphrase, you will &lt;b&gt;LOSE ALL OF YOUR BITCOINS&lt;/b&gt;!
 Are you sure you wish to encrypt your wallet?</source>
@@ -265,49 +221,25 @@
         <location filename="../forms/askpassphrasedialog.ui" line="94"/>
         <source>TextLabel</source>
         <translation>Cambiar contraseña:</translation>
-=======
-        <location filename="../askpassphrasedialog.cpp" line="117"/>
-        <source>IMPORTANT: Any previous backups you have made of your wallet file should be replaced with the newly generated, encrypted wallet file. For security reasons, previous backups of the unencrypted wallet file will become useless as soon as you start using the new, encrypted wallet.</source>
-        <translation type="unfinished"></translation>
+    </message>
+    <message>
+        <location filename="../askpassphrasedialog.cpp" line="35"/>
+        <source>Encrypt wallet</source>
+        <translation>Codificar billetera</translation>
+    </message>
+    <message>
+        <location filename="../askpassphrasedialog.cpp" line="126"/>
+        <location filename="../askpassphrasedialog.cpp" line="133"/>
+        <location filename="../askpassphrasedialog.cpp" line="175"/>
+        <location filename="../askpassphrasedialog.cpp" line="181"/>
+        <source>Wallet encryption failed</source>
+        <translation>Falló la codificación de la billetera</translation>
     </message>
     <message>
         <location filename="../askpassphrasedialog.cpp" line="134"/>
         <location filename="../askpassphrasedialog.cpp" line="182"/>
         <source>The supplied passphrases do not match.</source>
         <translation>Las contraseñas no coinciden.</translation>
->>>>>>> 38297ba9
-    </message>
-    <message>
-        <location filename="../askpassphrasedialog.cpp" line="35"/>
-        <source>Encrypt wallet</source>
-        <translation>Codificar billetera</translation>
-    </message>
-    <message>
-<<<<<<< HEAD
-        <location filename="../askpassphrasedialog.cpp" line="117"/>
-        <location filename="../askpassphrasedialog.cpp" line="124"/>
-        <location filename="../askpassphrasedialog.cpp" line="166"/>
-        <location filename="../askpassphrasedialog.cpp" line="172"/>
-=======
-        <location filename="../askpassphrasedialog.cpp" line="43"/>
-        <source>Unlock wallet</source>
-        <translation>Desbloquea billetera</translation>
-    </message>
-    <message>
-        <location filename="../askpassphrasedialog.cpp" line="126"/>
-        <location filename="../askpassphrasedialog.cpp" line="133"/>
-        <location filename="../askpassphrasedialog.cpp" line="175"/>
-        <location filename="../askpassphrasedialog.cpp" line="181"/>
->>>>>>> 38297ba9
-        <source>Wallet encryption failed</source>
-        <translation>Falló la codificación de la billetera</translation>
-    </message>
-    <message>
-<<<<<<< HEAD
-        <location filename="../askpassphrasedialog.cpp" line="125"/>
-        <location filename="../askpassphrasedialog.cpp" line="173"/>
-        <source>The supplied passphrases do not match.</source>
-        <translation>Las contraseñas no coinciden.</translation>
     </message>
     <message>
         <location filename="../askpassphrasedialog.cpp" line="46"/>
@@ -315,80 +247,49 @@
         <translation>Esta operación necesita la contraseña para decodificar la billetara.</translation>
     </message>
     <message>
-        <location filename="../askpassphrasedialog.cpp" line="112"/>
+        <location filename="../askpassphrasedialog.cpp" line="113"/>
         <source>Bitcoin will close now to finish the encryption process. Remember that encrypting your wallet cannot fully protect your bitcoins from being stolen by malware infecting your computer.</source>
         <translation>Bitcoin se cerrará para finalizar el proceso de encriptación. Recuerde que encriptar su billetera no protegera completatamente sus bitcoins de ser robados por malware que infecte su computador</translation>
     </message>
     <message>
-        <location filename="../askpassphrasedialog.cpp" line="111"/>
-        <location filename="../askpassphrasedialog.cpp" line="160"/>
-        <source>Wallet encrypted</source>
-        <translation>Billetera codificada</translation>
-=======
         <location filename="../askpassphrasedialog.cpp" line="111"/>
         <location filename="../askpassphrasedialog.cpp" line="169"/>
         <source>Wallet encrypted</source>
         <translation>Billetera codificada</translation>
     </message>
     <message>
+        <location filename="../askpassphrasedialog.cpp" line="34"/>
+        <source>Enter the new passphrase to the wallet.&lt;br/&gt;Please use a passphrase of &lt;b&gt;10 or more random characters&lt;/b&gt;, or &lt;b&gt;eight or more words&lt;/b&gt;.</source>
+        <translation>Introduce la nueva contraseña para la billetera.&lt;br/&gt;Por favor utiliza un contraseña &lt;b&gt;de 10 o mas caracteres aleatorios&lt;/b&gt;, u &lt;b&gt;ocho o mas palabras&lt;/b&gt;.</translation>
+    </message>
+    <message>
+        <location filename="../askpassphrasedialog.cpp" line="43"/>
+        <source>Unlock wallet</source>
+        <translation>Desbloquea billetera</translation>
+    </message>
+    <message>
+        <location filename="../askpassphrasedialog.cpp" line="117"/>
+        <source>IMPORTANT: Any previous backups you have made of your wallet file should be replaced with the newly generated, encrypted wallet file. For security reasons, previous backups of the unencrypted wallet file will become useless as soon as you start using the new, encrypted wallet.</source>
+        <translation type="unfinished"></translation>
+    </message>
+    <message>
+        <location filename="../askpassphrasedialog.cpp" line="127"/>
+        <source>Wallet encryption failed due to an internal error. Your wallet was not encrypted.</source>
+        <translation>La codificación de la billetera falló debido a un error interno. Tu billetera no ha sido codificada.</translation>
+    </message>
+    <message>
         <location filename="../askpassphrasedialog.cpp" line="145"/>
         <source>Wallet unlock failed</source>
         <translation>Ha fallado el desbloqueo de la billetera</translation>
     </message>
     <message>
-        <location filename="../askpassphrasedialog.cpp" line="146"/>
-        <location filename="../askpassphrasedialog.cpp" line="157"/>
-        <location filename="../askpassphrasedialog.cpp" line="176"/>
-        <source>The passphrase entered for the wallet decryption was incorrect.</source>
-        <translation>La contraseña introducida para decodificar la billetera es incorrecta.</translation>
->>>>>>> 38297ba9
-    </message>
-    <message>
-        <location filename="../askpassphrasedialog.cpp" line="34"/>
-        <source>Enter the new passphrase to the wallet.&lt;br/&gt;Please use a passphrase of &lt;b&gt;10 or more random characters&lt;/b&gt;, or &lt;b&gt;eight or more words&lt;/b&gt;.</source>
-        <translation>Introduce la nueva contraseña para la billetera.&lt;br/&gt;Por favor utiliza un contraseña &lt;b&gt;de 10 o mas caracteres aleatorios&lt;/b&gt;, u &lt;b&gt;ocho o mas palabras&lt;/b&gt;.</translation>
-    </message>
-    <message>
-<<<<<<< HEAD
-        <location filename="../askpassphrasedialog.cpp" line="43"/>
-        <source>Unlock wallet</source>
-        <translation>Desbloquea billetera</translation>
-    </message>
-    <message>
-        <location filename="../askpassphrasedialog.cpp" line="118"/>
-=======
-        <location filename="../askpassphrasedialog.cpp" line="127"/>
->>>>>>> 38297ba9
-        <source>Wallet encryption failed due to an internal error. Your wallet was not encrypted.</source>
-        <translation>La codificación de la billetera falló debido a un error interno. Tu billetera no ha sido codificada.</translation>
-    </message>
-    <message>
-<<<<<<< HEAD
-        <location filename="../askpassphrasedialog.cpp" line="136"/>
-        <source>Wallet unlock failed</source>
-        <translation>Ha fallado el desbloqueo de la billetera</translation>
-=======
-        <location filename="../askpassphrasedialog.cpp" line="217"/>
-        <location filename="../askpassphrasedialog.cpp" line="241"/>
-        <source>Warning: The Caps Lock key is on.</source>
-        <translation>Precaucion: Mayúsculas Activadas</translation>
-    </message>
-    <message>
-        <location filename="../askpassphrasedialog.cpp" line="102"/>
-        <source>WARNING: If you encrypt your wallet and lose your passphrase, you will &lt;b&gt;LOSE ALL OF YOUR BITCOINS&lt;/b&gt;!
-Are you sure you wish to encrypt your wallet?</source>
-        <translation>ATENCIÓN: ¡Si codificas tu billetera y pierdes la contraseña perderás &lt;b&gt;TODOS TUS BITCOINS&lt;/b&gt;!&quot;
-¿Seguro que quieres seguir codificando la billetera?</translation>
->>>>>>> 38297ba9
-    </message>
-    <message>
         <location filename="../askpassphrasedialog.cpp" line="170"/>
         <source>Wallet passphrase was successfully changed.</source>
         <translation>La contraseña de billetera ha sido cambiada con éxito.</translation>
     </message>
     <message>
-        <location filename="../askpassphrasedialog.cpp" line="208"/>
-        <location filename="../askpassphrasedialog.cpp" line="232"/>
+        <location filename="../askpassphrasedialog.cpp" line="217"/>
+        <location filename="../askpassphrasedialog.cpp" line="241"/>
         <source>Warning: The Caps Lock key is on.</source>
         <translation>Precaucion: Mayúsculas Activadas</translation>
     </message>
@@ -1326,12 +1227,12 @@
 <context>
     <name>TransactionDesc</name>
     <message>
-        <location filename="../transactiondesc.cpp" line="140"/>
+        <location filename="../transactiondesc.cpp" line="139"/>
         <source>(not accepted)</source>
         <translation>(no aceptada)</translation>
     </message>
     <message>
-        <location filename="../transactiondesc.cpp" line="220"/>
+        <location filename="../transactiondesc.cpp" line="219"/>
         <source>Message:</source>
         <translation>Mensaje:</translation>
     </message>
@@ -1341,11 +1242,7 @@
         <translation>Abierto hasta %1</translation>
     </message>
     <message>
-<<<<<<< HEAD
-        <location filename="../transactiondesc.cpp" line="93"/>
-=======
-        <location filename="../transactiondesc.cpp" line="89"/>
->>>>>>> 38297ba9
+        <location filename="../transactiondesc.cpp" line="92"/>
         <source>unknown</source>
         <translation>desconocido</translation>
     </message>
@@ -1395,129 +1292,70 @@
         <translation>&lt;b&gt;Fuente:&lt;/b&gt; Generado&lt;br&gt;</translation>
     </message>
     <message>
-<<<<<<< HEAD
-        <location filename="../transactiondesc.cpp" line="76"/>
-        <location filename="../transactiondesc.cpp" line="93"/>
-=======
-        <location filename="../transactiondesc.cpp" line="72"/>
-        <location filename="../transactiondesc.cpp" line="89"/>
->>>>>>> 38297ba9
+        <location filename="../transactiondesc.cpp" line="75"/>
+        <location filename="../transactiondesc.cpp" line="92"/>
         <source>&lt;b&gt;From:&lt;/b&gt; </source>
         <translation>&lt;b&gt;De:&lt;/b&gt; </translation>
     </message>
     <message>
-<<<<<<< HEAD
-        <location filename="../transactiondesc.cpp" line="94"/>
-        <location filename="../transactiondesc.cpp" line="117"/>
-        <location filename="../transactiondesc.cpp" line="176"/>
-=======
-        <location filename="../transactiondesc.cpp" line="90"/>
-        <location filename="../transactiondesc.cpp" line="113"/>
-        <location filename="../transactiondesc.cpp" line="172"/>
->>>>>>> 38297ba9
+        <location filename="../transactiondesc.cpp" line="93"/>
+        <location filename="../transactiondesc.cpp" line="116"/>
+        <location filename="../transactiondesc.cpp" line="175"/>
         <source>&lt;b&gt;To:&lt;/b&gt; </source>
         <translation>&lt;b&gt;Para:&lt;/b&gt; </translation>
     </message>
     <message>
-<<<<<<< HEAD
-        <location filename="../transactiondesc.cpp" line="97"/>
-=======
-        <location filename="../transactiondesc.cpp" line="93"/>
->>>>>>> 38297ba9
+        <location filename="../transactiondesc.cpp" line="96"/>
         <source> (yours, label: </source>
         <translation> (tuya, etiqueta: </translation>
     </message>
     <message>
-<<<<<<< HEAD
-        <location filename="../transactiondesc.cpp" line="134"/>
-        <location filename="../transactiondesc.cpp" line="148"/>
-        <location filename="../transactiondesc.cpp" line="193"/>
-        <location filename="../transactiondesc.cpp" line="210"/>
-=======
-        <location filename="../transactiondesc.cpp" line="95"/>
-        <source> (yours)</source>
-        <translation> (tuya)</translation>
-    </message>
-    <message>
-        <location filename="../transactiondesc.cpp" line="130"/>
-        <location filename="../transactiondesc.cpp" line="144"/>
-        <location filename="../transactiondesc.cpp" line="189"/>
-        <location filename="../transactiondesc.cpp" line="206"/>
->>>>>>> 38297ba9
+        <location filename="../transactiondesc.cpp" line="133"/>
+        <location filename="../transactiondesc.cpp" line="147"/>
+        <location filename="../transactiondesc.cpp" line="192"/>
+        <location filename="../transactiondesc.cpp" line="209"/>
         <source>&lt;b&gt;Credit:&lt;/b&gt; </source>
         <translation>&lt;b&gt;Crédito:&lt;/b&gt; </translation>
     </message>
     <message>
-<<<<<<< HEAD
-        <location filename="../transactiondesc.cpp" line="136"/>
+        <location filename="../transactiondesc.cpp" line="135"/>
         <source>(%1 matures in %2 more blocks)</source>
         <translation>(%1 madura en %2 bloques mas)</translation>
     </message>
     <message>
-        <location filename="../transactiondesc.cpp" line="184"/>
-        <location filename="../transactiondesc.cpp" line="192"/>
-        <location filename="../transactiondesc.cpp" line="207"/>
-=======
-        <location filename="../transactiondesc.cpp" line="180"/>
-        <location filename="../transactiondesc.cpp" line="188"/>
-        <location filename="../transactiondesc.cpp" line="203"/>
->>>>>>> 38297ba9
+        <location filename="../transactiondesc.cpp" line="183"/>
+        <location filename="../transactiondesc.cpp" line="191"/>
+        <location filename="../transactiondesc.cpp" line="206"/>
         <source>&lt;b&gt;Debit:&lt;/b&gt; </source>
         <translation>&lt;b&gt;Débito:&lt;/b&gt; </translation>
     </message>
     <message>
-<<<<<<< HEAD
-        <location filename="../transactiondesc.cpp" line="198"/>
-=======
-        <location filename="../transactiondesc.cpp" line="194"/>
->>>>>>> 38297ba9
+        <location filename="../transactiondesc.cpp" line="197"/>
         <source>&lt;b&gt;Transaction fee:&lt;/b&gt; </source>
         <translation>&lt;b&gt;Comisión transacción:&lt;/b&gt; </translation>
     </message>
     <message>
-<<<<<<< HEAD
-        <location filename="../transactiondesc.cpp" line="214"/>
-=======
-        <location filename="../transactiondesc.cpp" line="210"/>
->>>>>>> 38297ba9
+        <location filename="../transactiondesc.cpp" line="213"/>
         <source>&lt;b&gt;Net amount:&lt;/b&gt; </source>
         <translation>&lt;b&gt;Cantidad total:&lt;/b&gt; </translation>
     </message>
     <message>
-<<<<<<< HEAD
-        <location filename="../transactiondesc.cpp" line="222"/>
-=======
-        <location filename="../transactiondesc.cpp" line="216"/>
-        <source>Message:</source>
-        <translation>Mensaje:</translation>
-    </message>
-    <message>
-        <location filename="../transactiondesc.cpp" line="218"/>
->>>>>>> 38297ba9
+        <location filename="../transactiondesc.cpp" line="221"/>
         <source>Comment:</source>
         <translation>Comentario:</translation>
     </message>
     <message>
-<<<<<<< HEAD
-        <location filename="../transactiondesc.cpp" line="224"/>
-=======
-        <location filename="../transactiondesc.cpp" line="220"/>
->>>>>>> 38297ba9
+        <location filename="../transactiondesc.cpp" line="223"/>
         <source>Transaction ID:</source>
         <translation>ID de Transacción:</translation>
     </message>
     <message>
-<<<<<<< HEAD
-        <location filename="../transactiondesc.cpp" line="227"/>
-=======
-        <location filename="../transactiondesc.cpp" line="223"/>
->>>>>>> 38297ba9
+        <location filename="../transactiondesc.cpp" line="226"/>
         <source>Generated coins must wait 120 blocks before they can be spent.  When you generated this block, it was broadcast to the network to be added to the block chain.  If it fails to get into the chain, it will change to &quot;not accepted&quot; and not be spendable.  This may occasionally happen if another node generates a block within a few seconds of yours.</source>
         <translation>Las monedas generadas deben esperar 120 bloques antes de ser gastadas. Cuando has generado este bloque se emitió a la red para ser agregado en la cadena de bloques. Si falla al incluirse en la cadena, cambiará a &quot;no aceptado&quot; y las monedas no se podrán gastar. Esto puede ocurrir ocasionalmente si otro nodo genera un bloque casi al mismo tiempo que el tuyo.</translation>
     </message>
     <message>
-<<<<<<< HEAD
-        <location filename="../transactiondesc.cpp" line="99"/>
+        <location filename="../transactiondesc.cpp" line="98"/>
         <source> (yours)</source>
         <translation> (tuya)</translation>
     </message>
@@ -1525,21 +1363,6 @@
         <location filename="../transactiondesc.cpp" line="30"/>
         <source>%1/unconfirmed</source>
         <translation>%1/no confirmado</translation>
-=======
-        <location filename="../transactiondesc.cpp" line="132"/>
-        <source>(%1 matures in %2 more blocks)</source>
-        <translation>(%1 madura en %2 bloques mas)</translation>
-    </message>
-    <message>
-        <location filename="../transactiondesc.cpp" line="52"/>
-        <source>, has not been successfully broadcast yet</source>
-        <translation>, no ha sido emitido satisfactoriamente todavía</translation>
-    </message>
-    <message>
-        <location filename="../transactiondesc.cpp" line="136"/>
-        <source>(not accepted)</source>
-        <translation>(no aceptada)</translation>
->>>>>>> 38297ba9
     </message>
 </context>
 <context>
